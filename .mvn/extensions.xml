<?xml version="1.0" encoding="UTF-8"?>
<!--

    Licensed to the Apache Software Foundation (ASF) under one
    or more contributor license agreements.  See the NOTICE file
    distributed with this work for additional information
    regarding copyright ownership.  The ASF licenses this file
    to you under the Apache License, Version 2.0 (the
    "License"); you may not use this file except in compliance
    with the License.  You may obtain a copy of the License at

      http://www.apache.org/licenses/LICENSE-2.0

    Unless required by applicable law or agreed to in writing,
    software distributed under the License is distributed on an
    "AS IS" BASIS, WITHOUT WARRANTIES OR CONDITIONS OF ANY
    KIND, either express or implied.  See the License for the
    specific language governing permissions and limitations
    under the License.

-->
<extensions xmlns="http://maven.apache.org/EXTENSIONS/1.0.0" xmlns:xsi="http://www.w3.org/2001/XMLSchema-instance"
            xsi:schemaLocation="http://maven.apache.org/EXTENSIONS/1.0.0 http://maven.apache.org/xsd/core-extensions-1.0.0.xsd">
  <extension>
    <groupId>com.gradle</groupId>
    <artifactId>develocity-maven-extension</artifactId>
<<<<<<< HEAD
    <version>1.21.4</version>
=======
    <version>1.21.5</version>
>>>>>>> 3e70cf41
  </extension>
  <extension>
    <groupId>com.gradle</groupId>
    <artifactId>common-custom-user-data-maven-extension</artifactId>
    <version>2.0</version>
  </extension>
</extensions><|MERGE_RESOLUTION|>--- conflicted
+++ resolved
@@ -24,11 +24,7 @@
   <extension>
     <groupId>com.gradle</groupId>
     <artifactId>develocity-maven-extension</artifactId>
-<<<<<<< HEAD
-    <version>1.21.4</version>
-=======
     <version>1.21.5</version>
->>>>>>> 3e70cf41
   </extension>
   <extension>
     <groupId>com.gradle</groupId>
