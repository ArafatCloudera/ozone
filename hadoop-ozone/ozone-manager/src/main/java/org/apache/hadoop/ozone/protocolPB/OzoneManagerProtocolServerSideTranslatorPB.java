/**
 * Licensed to the Apache Software Foundation (ASF) under one or more
 * contributor license agreements.  See the NOTICE file distributed with this
 * work for additional information regarding copyright ownership.  The ASF
 * licenses this file to you under the Apache License, Version 2.0 (the
 * "License"); you may not use this file except in compliance with the License.
 * You may obtain a copy of the License at
 * <p>
 * http://www.apache.org/licenses/LICENSE-2.0
 * <p>
 * Unless required by applicable law or agreed to in writing, software
 * distributed under the License is distributed on an "AS IS" BASIS, WITHOUT
 * WARRANTIES OR CONDITIONS OF ANY KIND, either express or implied. See the
 * License for the specific language governing permissions and limitations under
 * the License.
 */
package org.apache.hadoop.ozone.protocolPB;

import static org.apache.hadoop.ozone.om.ratis.OzoneManagerRatisServer.RaftServerStatus.LEADER_AND_READY;
import static org.apache.hadoop.ozone.om.ratis.OzoneManagerRatisServer.RaftServerStatus.NOT_LEADER;
import static org.apache.hadoop.ozone.om.ratis.utils.OzoneManagerRatisUtils.createClientRequest;
import static org.apache.hadoop.ozone.protocol.proto.OzoneManagerProtocolProtos.Type.PrepareStatus;

import java.io.IOException;
import java.util.concurrent.ExecutionException;
import java.util.concurrent.atomic.AtomicLong;

import org.apache.hadoop.hdds.server.OzoneProtocolMessageDispatcher;
import org.apache.hadoop.hdds.tracing.TracingUtil;
import org.apache.hadoop.hdds.utils.ProtocolMessageMetrics;
import org.apache.hadoop.ozone.OmUtils;
import org.apache.hadoop.ozone.om.OzoneManager;
import org.apache.hadoop.ozone.om.exceptions.OMLeaderNotReadyException;
import org.apache.hadoop.ozone.om.exceptions.OMNotLeaderException;
import org.apache.hadoop.ozone.om.protocolPB.OzoneManagerProtocolPB;
import org.apache.hadoop.ozone.om.ratis.OzoneManagerDoubleBuffer;
import org.apache.hadoop.ozone.om.ratis.OzoneManagerRatisServer;
import org.apache.hadoop.ozone.om.ratis.OzoneManagerRatisServer.RaftServerStatus;
import org.apache.hadoop.ozone.om.ratis.utils.OzoneManagerRatisUtils;
import org.apache.hadoop.ozone.om.request.OMClientRequest;
import org.apache.hadoop.ozone.om.response.OMClientResponse;
import org.apache.hadoop.ozone.protocol.proto.OzoneManagerProtocolProtos.OMRequest;
import org.apache.hadoop.ozone.protocol.proto.OzoneManagerProtocolProtos.OMResponse;

import com.google.protobuf.ProtocolMessageEnum;
import com.google.protobuf.RpcController;
import com.google.protobuf.ServiceException;
import org.apache.ratis.protocol.RaftPeerId;
import org.apache.ratis.util.ExitUtils;
import org.slf4j.Logger;
import org.slf4j.LoggerFactory;

/**
 * This class is the server-side translator that forwards requests received on
 * {@link OzoneManagerProtocolPB}
 * to the OzoneManagerService server implementation.
 */
public class OzoneManagerProtocolServerSideTranslatorPB implements
    OzoneManagerProtocolPB {
  private static final Logger LOG = LoggerFactory
      .getLogger(OzoneManagerProtocolServerSideTranslatorPB.class);
  private final OzoneManagerRatisServer omRatisServer;
  private final RequestHandler handler;
  private final boolean isRatisEnabled;
  private final OzoneManager ozoneManager;
  private final OzoneManagerDoubleBuffer ozoneManagerDoubleBuffer;
  private final AtomicLong transactionIndex;
  private final OzoneProtocolMessageDispatcher<OMRequest, OMResponse,
      ProtocolMessageEnum> dispatcher;

  /**
   * Constructs an instance of the server handler.
   *
   * @param impl OzoneManagerProtocolPB
   */
  public OzoneManagerProtocolServerSideTranslatorPB(
      OzoneManager impl,
      OzoneManagerRatisServer ratisServer,
      ProtocolMessageMetrics<ProtocolMessageEnum> metrics,
      boolean enableRatis,
      long lastTransactionIndexForNonRatis) {
    this.ozoneManager = impl;
    this.isRatisEnabled = enableRatis;
    // Update the transactionIndex with the last TransactionIndex read from DB.
    // New requests should have transactionIndex incremented from this index
    // onwards to ensure unique objectIDs.
    this.transactionIndex = new AtomicLong(lastTransactionIndexForNonRatis);

    if (isRatisEnabled) {
      // In case of ratis is enabled, handler in ServerSideTransaltorPB is used
      // only for read requests and read requests does not require
      // double-buffer to be initialized.
      this.ozoneManagerDoubleBuffer = null;
      handler = new OzoneManagerRequestHandler(impl, null);
    } else {
      this.ozoneManagerDoubleBuffer = new OzoneManagerDoubleBuffer.Builder()
          .setOmMetadataManager(ozoneManager.getMetadataManager())
          // Do nothing.
          // For OM NON-HA code, there is no need to save transaction index.
          // As we wait until the double buffer flushes DB to disk.
          .setOzoneManagerRatisSnapShot((i) -> {
          })
          .enableRatis(isRatisEnabled)
          .enableTracing(TracingUtil.isTracingEnabled(
              ozoneManager.getConfiguration()))
          .build();
      handler = new OzoneManagerRequestHandler(impl, ozoneManagerDoubleBuffer);
    }
    this.omRatisServer = ratisServer;
    dispatcher = new OzoneProtocolMessageDispatcher<>("OzoneProtocol",
        metrics, LOG);
  }

  /**
   * Submit requests to Ratis server for OM HA implementation.
   * TODO: Once HA is implemented fully, we should have only one server side
   * translator for OM protocol.
   */
  @Override
  public OMResponse submitRequest(RpcController controller,
      OMRequest request) throws ServiceException {

    return dispatcher.processRequest(request, this::processRequest,
        request.getCmdType(), request.getTraceID());
  }

  private OMResponse processRequest(OMRequest request) throws
      ServiceException {
    RaftServerStatus raftServerStatus;
    OMClientRequest omClientRequest = null;
    if (isRatisEnabled) {
      // Check if the request is a read only request
      if (OmUtils.isReadOnly(request)) {
        return submitReadRequestToOM(request);
      } else {
<<<<<<< HEAD
        raftServerStatus = omRatisServer.checkLeaderStatus();
        if (raftServerStatus == LEADER_AND_READY) {
          try {
            omClientRequest =
                OzoneManagerRatisUtils.createClientRequest(request);
            request = omClientRequest.preExecute(ozoneManager);
          } catch (IOException ex) {
            // As some of the preExecute returns error. So handle here.
            if (omClientRequest != null) {
              omClientRequest.handleRequestFailure(ozoneManager);
            }
            return createErrorResponse(request, ex);
          }
          OMResponse response = submitRequestToRatis(request);
          if (!response.getSuccess() && omClientRequest != null) {
            omClientRequest.handleRequestFailure(ozoneManager);
          }
          return response;
        } else {
          throw createLeaderErrorException(raftServerStatus);
=======
        checkLeaderStatus();
        try {
          OMClientRequest omClientRequest = createClientRequest(request);
          request = omClientRequest.preExecute(ozoneManager);
        } catch (IOException ex) {
          // As some of the preExecute returns error. So handle here.
          return createErrorResponse(request, ex);
>>>>>>> cd8287b4
        }
        return submitRequestToRatis(request);
      }
    } else {
      return submitRequestDirectlyToOM(request);
    }
  }

  /**
   * Submits request to OM's Ratis server.
   */
  private OMResponse submitRequestToRatis(OMRequest request)
      throws ServiceException {
    return omRatisServer.submitRequest(request);
  }

  private OMResponse submitReadRequestToOM(OMRequest request)
      throws ServiceException {
    // Check if this OM is the leader.
    RaftServerStatus raftServerStatus = omRatisServer.checkLeaderStatus();
    if (raftServerStatus == LEADER_AND_READY ||
        request.getCmdType().equals(PrepareStatus)) {
      return handler.handleReadRequest(request);
    } else {
      throw createLeaderErrorException(raftServerStatus);
    }
  }

  private ServiceException createLeaderErrorException(
      RaftServerStatus raftServerStatus) {
    if (raftServerStatus == NOT_LEADER) {
      return createNotLeaderException();
    } else {
      return createLeaderNotReadyException();
    }
  }

  private ServiceException createNotLeaderException() {
    RaftPeerId raftPeerId = omRatisServer.getRaftPeerId();

    // TODO: Set suggest leaderID. Right now, client is not using suggest
    // leaderID. Need to fix this.

    OMNotLeaderException notLeaderException =
        new OMNotLeaderException(raftPeerId);

    LOG.debug(notLeaderException.getMessage());

    return new ServiceException(notLeaderException);
  }

  private ServiceException createLeaderNotReadyException() {
    RaftPeerId raftPeerId = omRatisServer.getRaftPeerId();

    OMLeaderNotReadyException leaderNotReadyException =
        new OMLeaderNotReadyException(raftPeerId.toString() + " is Leader " +
            "but not ready to process request yet.");

    LOG.debug(leaderNotReadyException.getMessage());

    return new ServiceException(leaderNotReadyException);
  }

  /**
   * Submits request directly to OM.
   */
  private OMResponse submitRequestDirectlyToOM(OMRequest request) {
    OMClientResponse omClientResponse = null;
    long index = 0L;
    try {
      if (OmUtils.isReadOnly(request)) {
        return handler.handleReadRequest(request);
      } else {
        OMClientRequest omClientRequest = createClientRequest(request);
        request = omClientRequest.preExecute(ozoneManager);
        index = transactionIndex.incrementAndGet();
        omClientResponse = handler.handleWriteRequest(request, index);
      }
    } catch(IOException ex) {
      // As some of the preExecute returns error. So handle here.
      return createErrorResponse(request, ex);
    }
    try {
      omClientResponse.getFlushFuture().get();
      if (LOG.isTraceEnabled()) {
        LOG.trace("Future for {} is completed", request);
      }
    } catch (ExecutionException | InterruptedException ex) {
      // terminate OM. As if we are in this stage means, while getting
      // response from flush future, we got an exception.
      String errorMessage = "Got error during waiting for flush to be " +
          "completed for " + "request" + request.toString();
      ExitUtils.terminate(1, errorMessage, ex, LOG);
    }
    return omClientResponse.getOMResponse();
  }

  private void checkLeaderStatus() throws ServiceException {
    OzoneManagerRatisUtils.checkLeaderStatus(omRatisServer.checkLeaderStatus(),
        omRatisServer.getRaftPeerId());
  }

  /**
   * Create OMResponse from the specified OMRequest and exception.
   *
   * @param omRequest
   * @param exception
   * @return OMResponse
   */
  private OMResponse createErrorResponse(
      OMRequest omRequest, IOException exception) {
    // Added all write command types here, because in future if any of the
    // preExecute is changed to return IOException, we can return the error
    // OMResponse to the client.
    OMResponse.Builder omResponse = OMResponse.newBuilder()
        .setStatus(OzoneManagerRatisUtils.exceptionToResponseStatus(exception))
        .setCmdType(omRequest.getCmdType())
        .setTraceID(omRequest.getTraceID())
        .setSuccess(false);
    if (exception.getMessage() != null) {
      omResponse.setMessage(exception.getMessage());
    }
    return omResponse.build();
  }

  public void stop() {
    if (!isRatisEnabled) {
      ozoneManagerDoubleBuffer.stop();
    }
  }
}<|MERGE_RESOLUTION|>--- conflicted
+++ resolved
@@ -133,38 +133,22 @@
       if (OmUtils.isReadOnly(request)) {
         return submitReadRequestToOM(request);
       } else {
-<<<<<<< HEAD
-        raftServerStatus = omRatisServer.checkLeaderStatus();
-        if (raftServerStatus == LEADER_AND_READY) {
-          try {
-            omClientRequest =
-                OzoneManagerRatisUtils.createClientRequest(request);
-            request = omClientRequest.preExecute(ozoneManager);
-          } catch (IOException ex) {
-            // As some of the preExecute returns error. So handle here.
-            if (omClientRequest != null) {
-              omClientRequest.handleRequestFailure(ozoneManager);
-            }
-            return createErrorResponse(request, ex);
-          }
-          OMResponse response = submitRequestToRatis(request);
-          if (!response.getSuccess() && omClientRequest != null) {
-            omClientRequest.handleRequestFailure(ozoneManager);
-          }
-          return response;
-        } else {
-          throw createLeaderErrorException(raftServerStatus);
-=======
         checkLeaderStatus();
         try {
-          OMClientRequest omClientRequest = createClientRequest(request);
+          omClientRequest = createClientRequest(request);
           request = omClientRequest.preExecute(ozoneManager);
         } catch (IOException ex) {
           // As some of the preExecute returns error. So handle here.
+          if (omClientRequest != null) {
+            omClientRequest.handleRequestFailure(ozoneManager);
+          }
           return createErrorResponse(request, ex);
->>>>>>> cd8287b4
         }
-        return submitRequestToRatis(request);
+        OMResponse response = submitRequestToRatis(request);
+        if (!response.getSuccess() && omClientRequest != null) {
+          omClientRequest.handleRequestFailure(ozoneManager);
+        }
+        return response;
       }
     } else {
       return submitRequestDirectlyToOM(request);
