/**
 * Licensed to the Apache Software Foundation (ASF) under one or more
 * contributor license agreements.  See the NOTICE file distributed with this
 * work for additional information regarding copyright ownership.  The ASF
 * licenses this file to you under the Apache License, Version 2.0 (the
 * "License"); you may not use this file except in compliance with the License.
 * You may obtain a copy of the License at
 * <p>
 * http://www.apache.org/licenses/LICENSE-2.0
 * <p>
 * Unless required by applicable law or agreed to in writing, software
 * distributed under the License is distributed on an "AS IS" BASIS,WITHOUT
 * WARRANTIES OR CONDITIONS OF ANY KIND, either express or implied. See the
 * License for the specific language governing permissions and limitations under
 * the License.
 */

package org.apache.hadoop.ozone.om;

import javax.management.ObjectName;
import java.io.BufferedWriter;
import java.io.File;
import java.io.FileOutputStream;
import java.io.IOException;
import java.io.OutputStreamWriter;
import java.io.UncheckedIOException;
import java.net.InetAddress;
import java.net.InetSocketAddress;
import java.nio.charset.StandardCharsets;
import java.nio.file.Files;
import java.nio.file.Path;
import java.nio.file.StandardCopyOption;
import java.security.KeyPair;
import java.security.PrivilegedExceptionAction;
import java.security.cert.CertificateException;
import java.util.ArrayList;
import java.util.Arrays;
import java.util.Collection;
import java.util.Collections;
import java.util.HashMap;
import java.util.HashSet;
import java.util.LinkedHashMap;
import java.util.List;
import java.util.Map;
import java.util.Objects;
import java.util.Set;
import java.util.Timer;
import java.util.TimerTask;
import java.util.concurrent.ConcurrentHashMap;
import java.util.concurrent.TimeUnit;

import com.google.common.base.Optional;
import org.apache.hadoop.conf.Configuration;
import org.apache.hadoop.conf.StorageUnit;
import org.apache.hadoop.crypto.key.KeyProvider;
import org.apache.hadoop.crypto.key.KeyProviderCryptoExtension;
import org.apache.hadoop.fs.CommonConfigurationKeys;
import org.apache.hadoop.fs.CommonConfigurationKeysPublic;
import org.apache.hadoop.fs.FileSystem;
import org.apache.hadoop.hdds.HddsConfigKeys;
import org.apache.hadoop.hdds.HddsUtils;
import org.apache.hadoop.hdds.annotation.InterfaceAudience;
import org.apache.hadoop.hdds.conf.ConfigurationException;
import org.apache.hadoop.hdds.conf.OzoneConfiguration;
import org.apache.hadoop.hdds.protocol.proto.HddsProtos;
import org.apache.hadoop.hdds.protocol.proto.SCMSecurityProtocolProtos.SCMGetCertResponseProto;
import org.apache.hadoop.hdds.protocolPB.SCMSecurityProtocolClientSideTranslatorPB;
import org.apache.hadoop.hdds.scm.ScmInfo;
import org.apache.hadoop.hdds.scm.client.HddsClientUtils;
import org.apache.hadoop.ozone.om.helpers.BucketLayout;
import org.apache.hadoop.hdds.scm.ha.SCMNodeInfo;
import org.apache.hadoop.hdds.scm.protocol.ScmBlockLocationProtocol;
import org.apache.hadoop.hdds.scm.protocol.StorageContainerLocationProtocol;
import org.apache.hadoop.hdds.security.x509.SecurityConfig;
import org.apache.hadoop.hdds.security.x509.certificate.client.CertificateClient;
import org.apache.hadoop.hdds.security.x509.certificate.client.OMCertificateClient;
import org.apache.hadoop.hdds.security.x509.certificate.utils.CertificateCodec;
import org.apache.hadoop.hdds.security.x509.certificates.utils.CertificateSignRequest;
import org.apache.hadoop.hdds.server.ServiceRuntimeInfoImpl;
import org.apache.hadoop.hdds.server.http.RatisDropwizardExports;
import org.apache.hadoop.hdds.utils.HAUtils;
import org.apache.hadoop.hdds.utils.HddsServerUtil;
import org.apache.hadoop.hdds.utils.ProtocolMessageMetrics;
import org.apache.hadoop.hdds.utils.db.BatchOperation;
import org.apache.hadoop.hdds.utils.db.DBCheckpoint;
import org.apache.hadoop.hdds.utils.db.DBUpdatesWrapper;
import org.apache.hadoop.hdds.utils.db.SequenceNumberNotFoundException;
import org.apache.hadoop.hdds.utils.db.cache.CacheKey;
import org.apache.hadoop.hdds.utils.db.cache.CacheValue;
import org.apache.hadoop.io.Text;
import org.apache.hadoop.ipc.ProtobufRpcEngine;
import org.apache.hadoop.ipc.RPC;
import org.apache.hadoop.ipc.Server;
import org.apache.hadoop.metrics2.util.MBeans;
import org.apache.hadoop.ozone.OmUtils;
import org.apache.hadoop.ozone.OzoneAcl;
import org.apache.hadoop.ozone.OzoneConfigKeys;
import org.apache.hadoop.ozone.OzoneConsts;
import org.apache.hadoop.ozone.OzoneSecurityUtil;
import org.apache.hadoop.ozone.audit.AuditAction;
import org.apache.hadoop.ozone.audit.AuditEventStatus;
import org.apache.hadoop.ozone.audit.AuditLogger;
import org.apache.hadoop.ozone.audit.AuditLoggerType;
import org.apache.hadoop.ozone.audit.AuditMessage;
import org.apache.hadoop.ozone.audit.Auditor;
import org.apache.hadoop.ozone.audit.OMAction;
import org.apache.hadoop.ozone.common.Storage.StorageState;
import org.apache.hadoop.ozone.om.exceptions.OMException;
import org.apache.hadoop.ozone.om.exceptions.OMException.ResultCodes;
import org.apache.hadoop.ozone.om.exceptions.OMLeaderNotReadyException;
import org.apache.hadoop.ozone.om.exceptions.OMNotLeaderException;
import org.apache.hadoop.ozone.om.ha.OMHANodeDetails;
import org.apache.hadoop.ozone.om.helpers.OMNodeDetails;
import org.apache.hadoop.ozone.om.helpers.DBUpdates;
import org.apache.hadoop.ozone.om.helpers.OmBucketInfo;
<<<<<<< HEAD
import org.apache.hadoop.ozone.om.helpers.OmDBAccessIdInfo;
import org.apache.hadoop.ozone.om.helpers.OmDBKerberosPrincipalInfo;
import org.apache.hadoop.ozone.om.helpers.OmDBTenantInfo;
import org.apache.hadoop.ozone.om.helpers.OmDeleteKeys;
=======
>>>>>>> 173f46aa
import org.apache.hadoop.ozone.om.helpers.OmKeyArgs;
import org.apache.hadoop.ozone.om.helpers.OmKeyInfo;
import org.apache.hadoop.ozone.om.helpers.OmMultipartUploadList;
import org.apache.hadoop.ozone.om.helpers.OmMultipartUploadListParts;
<<<<<<< HEAD
import org.apache.hadoop.ozone.om.helpers.OmRenameKeys;
import org.apache.hadoop.ozone.om.helpers.OmTenantArgs;
=======
>>>>>>> 173f46aa
import org.apache.hadoop.ozone.om.helpers.OmVolumeArgs;
import org.apache.hadoop.ozone.om.helpers.OzoneFileStatus;
import org.apache.hadoop.ozone.om.helpers.RepeatedOmKeyInfo;
import org.apache.hadoop.ozone.om.helpers.ServiceInfo;
import org.apache.hadoop.ozone.om.helpers.ServiceInfoEx;
import org.apache.hadoop.ozone.om.helpers.TenantInfoList;
import org.apache.hadoop.ozone.om.helpers.TenantUserInfoValue;
import org.apache.hadoop.ozone.om.helpers.TenantUserList;
import org.apache.hadoop.ozone.om.protocol.OMInterServiceProtocol;
import org.apache.hadoop.ozone.om.protocol.OMConfiguration;
import org.apache.hadoop.ozone.om.protocolPB.OMInterServiceProtocolClientSideImpl;
import org.apache.hadoop.ozone.om.protocol.OzoneManagerProtocol;
import org.apache.hadoop.ozone.om.protocolPB.OMInterServiceProtocolPB;
import org.apache.hadoop.ozone.om.protocolPB.OMAdminProtocolClientSideImpl;
import org.apache.hadoop.ozone.om.protocolPB.OMAdminProtocolPB;
import org.apache.hadoop.ozone.om.protocolPB.OzoneManagerProtocolPB;
import org.apache.hadoop.ozone.common.ha.ratis.RatisSnapshotInfo;
import org.apache.hadoop.hdds.security.OzoneSecurityException;
import org.apache.hadoop.hdds.utils.TransactionInfo;
import org.apache.hadoop.ozone.om.ratis.OzoneManagerRatisServer;
import org.apache.hadoop.ozone.om.ratis.utils.OzoneManagerRatisUtils;
import org.apache.hadoop.ozone.om.request.OMClientRequest;
import org.apache.hadoop.ozone.om.snapshot.OzoneManagerSnapshotProvider;
import org.apache.hadoop.ozone.om.upgrade.OMLayoutVersionManager;
import org.apache.hadoop.ozone.om.upgrade.OMUpgradeFinalizer;
import org.apache.hadoop.ozone.protocol.proto.OzoneManagerAdminProtocolProtos.OzoneManagerAdminService;
import org.apache.hadoop.ozone.protocol.proto.OzoneManagerProtocolProtos;
import org.apache.hadoop.ozone.protocol.proto.OzoneManagerProtocolProtos.DeleteTenantResponse;
import org.apache.hadoop.ozone.protocol.proto.OzoneManagerProtocolProtos.DBUpdatesRequest;
import org.apache.hadoop.ozone.protocol.proto.OzoneManagerProtocolProtos.KeyArgs;
import org.apache.hadoop.ozone.protocol.proto.OzoneManagerProtocolProtos.OMRoleInfo;
import org.apache.hadoop.ozone.protocol.proto.OzoneManagerProtocolProtos.S3Authentication;
import org.apache.hadoop.ozone.protocol.proto.OzoneManagerProtocolProtos.ServicePort;
import org.apache.hadoop.ozone.protocol.proto.OzoneManagerProtocolProtos.TenantAccessIdInfo;
import org.apache.hadoop.ozone.protocol.proto.OzoneManagerProtocolProtos.TenantInfo;
import org.apache.hadoop.ozone.protocolPB.OMInterServiceProtocolServerSideImpl;
import org.apache.hadoop.ozone.protocolPB.OMAdminProtocolServerSideImpl;
import org.apache.hadoop.ozone.storage.proto.OzoneManagerStorageProtos.PersistedUserVolumeInfo;
import org.apache.hadoop.ozone.protocolPB.OzoneManagerProtocolServerSideTranslatorPB;
import org.apache.hadoop.ozone.security.OzoneBlockTokenSecretManager;
import org.apache.hadoop.ozone.security.OzoneDelegationTokenSecretManager;
import org.apache.hadoop.ozone.security.OzoneTokenIdentifier;
import org.apache.hadoop.ozone.security.acl.IAccessAuthorizer;
import org.apache.hadoop.ozone.security.acl.IAccessAuthorizer.ACLIdentityType;
import org.apache.hadoop.ozone.security.acl.IAccessAuthorizer.ACLType;
import org.apache.hadoop.ozone.security.acl.OzoneAccessAuthorizer;
import org.apache.hadoop.ozone.security.acl.OzoneNativeAuthorizer;
import org.apache.hadoop.ozone.security.acl.OzoneObj;
import org.apache.hadoop.ozone.security.acl.OzoneObj.ResourceType;
import org.apache.hadoop.ozone.security.acl.OzoneObj.StoreType;
import org.apache.hadoop.ozone.security.acl.OzoneObjInfo;
import org.apache.hadoop.ozone.security.acl.RequestContext;
import org.apache.hadoop.ozone.upgrade.UpgradeFinalizer;
import org.apache.hadoop.ozone.upgrade.UpgradeFinalizer.StatusAndMessages;
import org.apache.hadoop.hdds.ExitManager;
import org.apache.hadoop.ozone.util.OzoneVersionInfo;
import org.apache.hadoop.ozone.util.ShutdownHookManager;
import org.apache.hadoop.security.SecurityUtil;
import org.apache.hadoop.security.UserGroupInformation;
import org.apache.hadoop.security.UserGroupInformation.AuthenticationMethod;
import org.apache.hadoop.security.authentication.client.AuthenticationException;
import org.apache.hadoop.security.token.SecretManager.InvalidToken;
import org.apache.hadoop.security.token.Token;
import org.apache.hadoop.util.JvmPauseMonitor;
import org.apache.hadoop.util.KMSUtil;
import org.apache.hadoop.util.ReflectionUtils;
import org.apache.hadoop.util.Time;

import com.fasterxml.jackson.databind.ObjectMapper;
import com.fasterxml.jackson.databind.ObjectReader;
import com.fasterxml.jackson.databind.ObjectWriter;
import com.google.common.annotations.VisibleForTesting;
import com.google.common.base.Preconditions;
import com.google.protobuf.BlockingService;
import com.google.protobuf.ProtocolMessageEnum;
import org.apache.commons.lang3.StringUtils;
import org.apache.commons.lang3.tuple.Pair;

import static org.apache.hadoop.fs.CommonConfigurationKeysPublic.FS_TRASH_INTERVAL_DEFAULT;
import static org.apache.hadoop.fs.CommonConfigurationKeysPublic.FS_TRASH_INTERVAL_KEY;
import static org.apache.hadoop.hdds.HddsConfigKeys.HDDS_BLOCK_TOKEN_ENABLED;
import static org.apache.hadoop.hdds.HddsConfigKeys.HDDS_BLOCK_TOKEN_ENABLED_DEFAULT;
import static org.apache.hadoop.hdds.HddsUtils.getScmAddressForClients;
import static org.apache.hadoop.hdds.security.x509.certificates.utils.CertificateSignRequest.getEncodedString;
import static org.apache.hadoop.hdds.server.ServerUtils.getRemoteUserName;
import static org.apache.hadoop.hdds.server.ServerUtils.updateRPCListenAddress;
import static org.apache.hadoop.hdds.utils.HAUtils.getScmInfo;
import static org.apache.hadoop.ozone.OmUtils.MAX_TRXN_ID;
import static org.apache.hadoop.ozone.OzoneAcl.AclScope.ACCESS;
import static org.apache.hadoop.ozone.OzoneConfigKeys.DFS_CONTAINER_RATIS_ENABLED_DEFAULT;
import static org.apache.hadoop.ozone.OzoneConfigKeys.DFS_CONTAINER_RATIS_ENABLED_KEY;
import static org.apache.hadoop.ozone.OzoneConfigKeys.OZONE_ACL_AUTHORIZER_CLASS;
import static org.apache.hadoop.ozone.OzoneConfigKeys.OZONE_ACL_ENABLED;
import static org.apache.hadoop.ozone.OzoneConfigKeys.OZONE_ACL_ENABLED_DEFAULT;
import static org.apache.hadoop.ozone.OzoneConfigKeys.OZONE_ADMINISTRATORS;
import static org.apache.hadoop.ozone.OzoneConfigKeys.OZONE_ADMINISTRATORS_WILDCARD;
import static org.apache.hadoop.ozone.OzoneConfigKeys.OZONE_KEY_PREALLOCATION_BLOCKS_MAX;
import static org.apache.hadoop.ozone.OzoneConfigKeys.OZONE_KEY_PREALLOCATION_BLOCKS_MAX_DEFAULT;
import static org.apache.hadoop.ozone.OzoneConfigKeys.OZONE_OM_CLIENT_PROTOCOL_VERSION;
import static org.apache.hadoop.ozone.OzoneConfigKeys.OZONE_SCM_BLOCK_SIZE;
import static org.apache.hadoop.ozone.OzoneConfigKeys.OZONE_SCM_BLOCK_SIZE_DEFAULT;
import static org.apache.hadoop.ozone.OzoneConsts.DB_TRANSIENT_MARKER;
import static org.apache.hadoop.ozone.OzoneConsts.DEFAULT_OM_UPDATE_ID;
import static org.apache.hadoop.ozone.OzoneConsts.LAYOUT_VERSION_KEY;
import static org.apache.hadoop.ozone.OzoneConsts.OM_METRICS_FILE;
import static org.apache.hadoop.ozone.OzoneConsts.OM_METRICS_TEMP_FILE;
import static org.apache.hadoop.ozone.OzoneConsts.PREPARE_MARKER_KEY;
import static org.apache.hadoop.ozone.OzoneConsts.OM_RATIS_SNAPSHOT_DIR;
import static org.apache.hadoop.ozone.OzoneConsts.RPC_PORT;
import static org.apache.hadoop.ozone.OzoneConsts.TRANSACTION_INFO_KEY;
import static org.apache.hadoop.ozone.om.OMConfigKeys.OZONE_OM_ADDRESS_KEY;
import static org.apache.hadoop.ozone.om.OMConfigKeys.OZONE_OM_ENABLE_FILESYSTEM_PATHS;
import static org.apache.hadoop.ozone.om.OMConfigKeys.OZONE_OM_ENABLE_FILESYSTEM_PATHS_DEFAULT;
import static org.apache.hadoop.ozone.om.OMConfigKeys.OZONE_OM_HANDLER_COUNT_DEFAULT;
import static org.apache.hadoop.ozone.om.OMConfigKeys.OZONE_OM_HANDLER_COUNT_KEY;
import static org.apache.hadoop.ozone.om.OMConfigKeys.OZONE_OM_HTTP_AUTH_TYPE;
import static org.apache.hadoop.ozone.om.OMConfigKeys.OZONE_OM_KERBEROS_KEYTAB_FILE_KEY;
import static org.apache.hadoop.ozone.om.OMConfigKeys.OZONE_OM_KERBEROS_PRINCIPAL_KEY;
import static org.apache.hadoop.ozone.om.OMConfigKeys.OZONE_OM_METRICS_SAVE_INTERVAL;
import static org.apache.hadoop.ozone.om.OMConfigKeys.OZONE_OM_METRICS_SAVE_INTERVAL_DEFAULT;
import static org.apache.hadoop.ozone.om.OMConfigKeys.OZONE_OM_USER_MAX_VOLUME;
import static org.apache.hadoop.ozone.om.OMConfigKeys.OZONE_OM_USER_MAX_VOLUME_DEFAULT;
import static org.apache.hadoop.ozone.om.OMConfigKeys.OZONE_OM_VOLUME_LISTALL_ALLOWED;
import static org.apache.hadoop.ozone.om.OMConfigKeys.OZONE_OM_VOLUME_LISTALL_ALLOWED_DEFAULT;
import static org.apache.hadoop.ozone.om.OMConfigKeys.OZONE_DEFAULT_BUCKET_LAYOUT;
import static org.apache.hadoop.ozone.om.OMConfigKeys.OZONE_DEFAULT_BUCKET_LAYOUT_DEFAULT;
import static org.apache.hadoop.ozone.om.exceptions.OMException.ResultCodes.DETECTED_LOOP_IN_BUCKET_LINKS;
import static org.apache.hadoop.ozone.om.exceptions.OMException.ResultCodes.INVALID_AUTH_METHOD;
import static org.apache.hadoop.ozone.om.exceptions.OMException.ResultCodes.INVALID_REQUEST;
<<<<<<< HEAD
import static org.apache.hadoop.ozone.om.exceptions.OMException.ResultCodes.INVALID_ACCESSID;
import static org.apache.hadoop.ozone.om.exceptions.OMException.ResultCodes.KEY_NOT_FOUND;
import static org.apache.hadoop.ozone.om.exceptions.OMException.ResultCodes.PERMISSION_DENIED;
=======
>>>>>>> 173f46aa
import static org.apache.hadoop.ozone.om.exceptions.OMException.ResultCodes.TOKEN_ERROR_OTHER;
import static org.apache.hadoop.ozone.om.lock.OzoneManagerLock.Resource.BUCKET_LOCK;
import static org.apache.hadoop.ozone.om.lock.OzoneManagerLock.Resource.VOLUME_LOCK;
import static org.apache.hadoop.ozone.om.ratis.OzoneManagerRatisServer.RaftServerStatus.LEADER_AND_READY;
import static org.apache.hadoop.ozone.om.ratis.OzoneManagerRatisServer.getRaftGroupIdFromOmServiceId;
import static org.apache.hadoop.ozone.protocol.proto.OzoneManagerInterServiceProtocolProtos.OzoneManagerInterService;
import static org.apache.hadoop.ozone.protocol.proto.OzoneManagerProtocolProtos.OzoneManagerService;
import static org.apache.hadoop.ozone.protocol.proto.OzoneManagerProtocolProtos.PrepareStatusResponse.PrepareStatus;
import org.apache.ratis.proto.RaftProtos.RaftPeerRole;
import org.apache.ratis.protocol.RaftGroupId;
import org.apache.ratis.server.protocol.TermIndex;
import org.apache.ratis.util.FileUtils;
import org.apache.ratis.util.LifeCycle;
import org.bouncycastle.pkcs.PKCS10CertificationRequest;
import org.slf4j.Logger;
import org.slf4j.LoggerFactory;

/**
 * Ozone Manager is the metadata manager of ozone.
 */
@InterfaceAudience.LimitedPrivate({"HDFS", "CBLOCK", "OZONE", "HBASE"})
public final class OzoneManager extends ServiceRuntimeInfoImpl
    implements OzoneManagerProtocol, OMInterServiceProtocol,
    OMMXBean, Auditor {
  public static final Logger LOG =
      LoggerFactory.getLogger(OzoneManager.class);

  private static final AuditLogger AUDIT = new AuditLogger(
      AuditLoggerType.OMLOGGER);

  private static final String OM_DAEMON = "om";

  // This is set for read requests when OMRequest has S3Authentication set,
  // and it is reset when read request is processed.
  private static final ThreadLocal<S3Authentication> S3_AUTH =
      new ThreadLocal<>();

  private static boolean securityEnabled = false;
  private OzoneDelegationTokenSecretManager delegationTokenMgr;
  private OzoneBlockTokenSecretManager blockTokenMgr;
  private CertificateClient certClient;
  private String caCertPem = null;
  private List<String> caCertPemList = new ArrayList<>();
  private final Text omRpcAddressTxt;
  private OzoneConfiguration configuration;
  private RPC.Server omRpcServer;
  private InetSocketAddress omRpcAddress;
  private String omId;

  private OMMetadataManager metadataManager;
  private OMMultiTenantManager multiTenantManagr;
  private VolumeManager volumeManager;
  private BucketManager bucketManager;
  private KeyManager keyManager;
  private PrefixManagerImpl prefixManager;
  private UpgradeFinalizer<OzoneManager> upgradeFinalizer;

  /**
   * OM super user / admin list.
   */
  private final Collection<String> omAdminUsernames;

  private final OMMetrics metrics;
  private final ProtocolMessageMetrics<ProtocolMessageEnum>
      omClientProtocolMetrics;
  private OzoneManagerHttpServer httpServer;
  private final OMStorage omStorage;
  private final ScmBlockLocationProtocol scmBlockClient;
  private final StorageContainerLocationProtocol scmContainerClient;
  private ObjectName omInfoBeanName;
  private Timer metricsTimer;
  private ScheduleOMMetricsWriteTask scheduleOMMetricsWriteTask;
  private static final ObjectWriter WRITER =
      new ObjectMapper().writerWithDefaultPrettyPrinter();
  private static final ObjectReader READER =
      new ObjectMapper().readerFor(OmMetricsInfo.class);
  private static final int SHUTDOWN_HOOK_PRIORITY = 30;
  private final Runnable shutdownHook;
  private final File omMetaDir;
  private boolean isAclEnabled;
  private final boolean isSpnegoEnabled;
  private IAccessAuthorizer accessAuthorizer;
  private JvmPauseMonitor jvmPauseMonitor;
  private final SecurityConfig secConfig;
  private S3SecretManager s3SecretManager;
  private volatile boolean isOmRpcServerRunning = false;
  private String omComponent;
  private OzoneManagerProtocolServerSideTranslatorPB omServerProtocol;

  private boolean isRatisEnabled;
  private OzoneManagerRatisServer omRatisServer;
  private OzoneManagerSnapshotProvider omSnapshotProvider;
  private OMNodeDetails omNodeDetails;
  private Map<String, OMNodeDetails> peerNodesMap;
  private File omRatisSnapshotDir;
  private final RatisSnapshotInfo omRatisSnapshotInfo;
  private final Map<String, RatisDropwizardExports> ratisMetricsMap =
      new ConcurrentHashMap<>();

  private KeyProviderCryptoExtension kmsProvider = null;
  private static String keyProviderUriKeyName =
      CommonConfigurationKeysPublic.HADOOP_SECURITY_KEY_PROVIDER_PATH;
  private OMLayoutVersionManager versionManager;

  private boolean allowListAllVolumes;
  // Adding parameters needed for VolumeRequests here, so that during request
  // execution, we can get from ozoneManager.
  private long maxUserVolumeCount;

  private int minMultipartUploadPartSize = OzoneConsts.OM_MULTIPART_MIN_SIZE;

  private final ScmClient scmClient;
  private final long scmBlockSize;
  private final int preallocateBlocksMax;
  private final boolean grpcBlockTokenEnabled;
  private final boolean useRatisForReplication;
  private final String defaultBucketLayout;

  private boolean isNativeAuthorizerEnabled;

  private ExitManager exitManager;

  private OzoneManagerPrepareState prepareState;

  private boolean isBootstrapping = false;
  private boolean isForcedBootstrapping = false;

  // Test flags
  private static boolean testReloadConfigFlag = false;
  private static boolean testSecureOmFlag = false;

  /**
   * OM Startup mode.
   */
  public enum StartupOption {
    REGUALR,
    BOOTSTRAP,
    FORCE_BOOTSTRAP
  }

  private enum State {
    INITIALIZED,
    BOOTSTRAPPING,
    RUNNING,
    STOPPED
  }

  // Used in MiniOzoneCluster testing
  private State omState;
  private Thread emptier;

  private static final int MSECS_PER_MINUTE = 60 * 1000;

  private final boolean isSecurityEnabled;

  @SuppressWarnings("methodlength")
  private OzoneManager(OzoneConfiguration conf, StartupOption startupOption)
      throws IOException, AuthenticationException {
    super(OzoneVersionInfo.OZONE_VERSION_INFO);
    Preconditions.checkNotNull(conf);
    setConfiguration(conf);
    // Load HA related configurations
    OMHANodeDetails omhaNodeDetails =
        OMHANodeDetails.loadOMHAConfig(configuration);

    this.isSecurityEnabled = OzoneSecurityUtil.isSecurityEnabled(conf);
    this.peerNodesMap = omhaNodeDetails.getPeerNodesMap();
    this.omNodeDetails = omhaNodeDetails.getLocalNodeDetails();

    omStorage = new OMStorage(conf);
    omId = omStorage.getOmId();

    versionManager = new OMLayoutVersionManager(omStorage.getLayoutVersion());
    upgradeFinalizer = new OMUpgradeFinalizer(versionManager);

    exitManager = new ExitManager();

    // In case of single OM Node Service there will be no OM Node ID
    // specified, set it to value from om storage
    if (this.omNodeDetails.getNodeId() == null) {
      this.omNodeDetails = OMHANodeDetails.getOMNodeDetailsForNonHA(conf,
          omNodeDetails.getServiceId(),
          omStorage.getOmId(), omNodeDetails.getRpcAddress(),
          omNodeDetails.getRatisPort());
    }

    loginOMUserIfSecurityEnabled(conf);
    setInstanceVariablesFromConf();
    this.maxUserVolumeCount = conf.getInt(OZONE_OM_USER_MAX_VOLUME,
        OZONE_OM_USER_MAX_VOLUME_DEFAULT);
    Preconditions.checkArgument(this.maxUserVolumeCount > 0,
        OZONE_OM_USER_MAX_VOLUME + " value should be greater than zero");

    if (omStorage.getState() != StorageState.INITIALIZED) {
      throw new OMException("OM not initialized, current OM storage state: "
          + omStorage.getState().name() + ". Please ensure 'ozone om --init' "
          + "command is executed to generate all the required metadata to "
          + omStorage.getStorageDir()
          + " once before starting the OM service.",
          ResultCodes.OM_NOT_INITIALIZED);
    }
    omMetaDir = OMStorage.getOmDbDir(configuration);

    this.isSpnegoEnabled = conf.get(OZONE_OM_HTTP_AUTH_TYPE, "simple")
        .equals("kerberos");
    this.scmBlockSize = (long) conf.getStorageSize(OZONE_SCM_BLOCK_SIZE,
        OZONE_SCM_BLOCK_SIZE_DEFAULT, StorageUnit.BYTES);
    this.preallocateBlocksMax = conf.getInt(
        OZONE_KEY_PREALLOCATION_BLOCKS_MAX,
        OZONE_KEY_PREALLOCATION_BLOCKS_MAX_DEFAULT);
    this.grpcBlockTokenEnabled = conf.getBoolean(HDDS_BLOCK_TOKEN_ENABLED,
        HDDS_BLOCK_TOKEN_ENABLED_DEFAULT);
    this.useRatisForReplication = conf.getBoolean(
        DFS_CONTAINER_RATIS_ENABLED_KEY, DFS_CONTAINER_RATIS_ENABLED_DEFAULT);
    // TODO: This is a temporary check. Once fully implemented, all OM state
    //  change should go through Ratis - be it standalone (for non-HA) or
    //  replicated (for HA).
    isRatisEnabled = configuration.getBoolean(
        OMConfigKeys.OZONE_OM_RATIS_ENABLE_KEY,
        OMConfigKeys.OZONE_OM_RATIS_ENABLE_DEFAULT);

    this.defaultBucketLayout =
        configuration.getTrimmed(OZONE_DEFAULT_BUCKET_LAYOUT,
            OZONE_DEFAULT_BUCKET_LAYOUT_DEFAULT);

    if (!defaultBucketLayout.equals(
        BucketLayout.FILE_SYSTEM_OPTIMIZED.name()) &&
        !defaultBucketLayout.equals(BucketLayout.OBJECT_STORE.name()) &&
        !defaultBucketLayout.equals(BucketLayout.LEGACY.name())
    ) {
      throw new ConfigurationException(
          defaultBucketLayout +
              " is not a valid default bucket layout. Supported values are " +
              BucketLayout.FILE_SYSTEM_OPTIMIZED + ", " +
              BucketLayout.OBJECT_STORE + ", " + BucketLayout.LEGACY + ".");
    }

    InetSocketAddress omNodeRpcAddr = omNodeDetails.getRpcAddress();
    omRpcAddressTxt = new Text(omNodeDetails.getRpcAddressString());

    scmContainerClient = getScmContainerClient(configuration);
    // verifies that the SCM info in the OM Version file is correct.
    scmBlockClient = getScmBlockClient(configuration);
    this.scmClient = new ScmClient(scmBlockClient, scmContainerClient);

    // For testing purpose only, not hit scm from om as Hadoop UGI can't login
    // two principals in the same JVM.
    if (!testSecureOmFlag) {
      ScmInfo scmInfo = getScmInfo(configuration);
      if (!scmInfo.getClusterId().equals(omStorage.getClusterID())) {
        logVersionMismatch(conf, scmInfo);
        throw new OMException("SCM version info mismatch.",
            ResultCodes.SCM_VERSION_MISMATCH_ERROR);
      }
    }

    RPC.setProtocolEngine(configuration, OzoneManagerProtocolPB.class,
        ProtobufRpcEngine.class);

    secConfig = new SecurityConfig(configuration);
    // Create the KMS Key Provider
    try {
      kmsProvider = createKeyProviderExt(configuration);
    } catch (IOException ioe) {
      kmsProvider = null;
      LOG.error("Fail to create Key Provider");
    }
    if (secConfig.isSecurityEnabled()) {
      omComponent = OM_DAEMON + "-" + omId;
      if (omStorage.getOmCertSerialId() == null) {
        throw new RuntimeException("OzoneManager started in secure mode but " +
            "doesn't have SCM signed certificate.");
      }
      certClient = new OMCertificateClient(new SecurityConfig(conf),
          omStorage.getOmCertSerialId());
    }
    if (secConfig.isBlockTokenEnabled()) {
      blockTokenMgr = createBlockTokenSecretManager(configuration);
    }

    // Get admin list
    omAdminUsernames = getOzoneAdminsFromConfig(configuration);
    instantiateServices(false);

    // Create special volume s3v which is required for S3G.
    addS3GVolumeToDB();

    if (startupOption == StartupOption.BOOTSTRAP) {
      isBootstrapping = true;
    } else if (startupOption == StartupOption.FORCE_BOOTSTRAP) {
      isForcedBootstrapping = true;
    }

    this.omRatisSnapshotInfo = new RatisSnapshotInfo();

    initializeRatisDirs(conf);
    initializeRatisServer(isBootstrapping || isForcedBootstrapping);

    metrics = OMMetrics.create();
    omClientProtocolMetrics = ProtocolMessageMetrics
        .create("OmClientProtocol", "Ozone Manager RPC endpoint",
            OzoneManagerProtocolProtos.Type.values());

    // Start Om Rpc Server.
    omRpcServer = getRpcServer(configuration);
    omRpcAddress = updateRPCListenAddress(configuration,
        OZONE_OM_ADDRESS_KEY, omNodeRpcAddr, omRpcServer);

    shutdownHook = () -> {
      saveOmMetrics();
    };
    ShutdownHookManager.get().addShutdownHook(shutdownHook,
        SHUTDOWN_HOOK_PRIORITY);

    if (isBootstrapping || isForcedBootstrapping) {
      omState = State.BOOTSTRAPPING;
    } else {
      omState = State.INITIALIZED;
    }
  }

  /**
   * Set the {@link S3Authentication} for the current rpc handler thread.
   */
  public static void setS3Auth(S3Authentication val) {
    S3_AUTH.set(val);
  }

  /**
   * Returns the {@link S3Authentication} for the current rpc handler thread.
   */
  public static S3Authentication getS3Auth() {
    return S3_AUTH.get();
  }

  /**
   * This method is used to set selected instance variables in this class from
   * the passed in config. This allows these variable to be reset when the OM
   * instance is restarted (normally from a test mini-cluster). Note, not all
   * variables are added here as variables are selectively added as tests
   * require.
   */
  private void setInstanceVariablesFromConf() {
    this.isAclEnabled = configuration.getBoolean(OZONE_ACL_ENABLED,
        OZONE_ACL_ENABLED_DEFAULT);
    this.allowListAllVolumes = configuration.getBoolean(
        OZONE_OM_VOLUME_LISTALL_ALLOWED,
        OZONE_OM_VOLUME_LISTALL_ALLOWED_DEFAULT);
  }

  /**
   * Constructs OM instance based on the configuration.
   *
   * @param conf OzoneConfiguration
   * @return OM instance
   * @throws IOException, AuthenticationException in case OM instance
   *                      creation fails.
   */
  public static OzoneManager createOm(OzoneConfiguration conf)
      throws IOException, AuthenticationException {
    return new OzoneManager(conf, StartupOption.REGUALR);
  }

  public static OzoneManager createOm(OzoneConfiguration conf,
      StartupOption startupOption) throws IOException, AuthenticationException {
    return new OzoneManager(conf, startupOption);
  }

  private void logVersionMismatch(OzoneConfiguration conf, ScmInfo scmInfo) {
    List<SCMNodeInfo> scmNodeInfoList = SCMNodeInfo.buildNodeInfo(conf);
    StringBuilder scmBlockAddressBuilder = new StringBuilder("");
    for (SCMNodeInfo scmNodeInfo : scmNodeInfoList) {
      scmBlockAddressBuilder.append(scmNodeInfo.getBlockClientAddress())
          .append(",");
    }
    String scmBlockAddress = scmBlockAddressBuilder.toString();
    if (!StringUtils.isBlank(scmBlockAddress)) {
      scmBlockAddress = scmBlockAddress.substring(0,
          scmBlockAddress.lastIndexOf(","));
    }
    if (!scmInfo.getClusterId().equals(omStorage.getClusterID())) {
      LOG.error("clusterId from {} is {}, but is {} in {}",
          scmBlockAddress, scmInfo.getClusterId(),
          omStorage.getClusterID(), omStorage.getVersionFile());
    }
  }

  /**
   * Instantiate services which are dependent on the OM DB state.
   * When OM state is reloaded, these services are re-initialized with the
   * new OM state.
   */
  private void instantiateServices(boolean withNewSnapshot) throws IOException {

    metadataManager = new OmMetadataManagerImpl(configuration);
    multiTenantManagr = new OMMultiTenantManagerImpl(metadataManager,
        configuration);
    volumeManager = new VolumeManagerImpl(metadataManager, configuration);
    bucketManager = new BucketManagerImpl(metadataManager, getKmsProvider(),
        isRatisEnabled);
    if (secConfig.isSecurityEnabled() || testSecureOmFlag) {
      s3SecretManager = new S3SecretManagerImpl(configuration, metadataManager);
      delegationTokenMgr = createDelegationTokenSecretManager(configuration);
    }

    prefixManager = new PrefixManagerImpl(metadataManager, isRatisEnabled);
    keyManager = new KeyManagerImpl(this, scmClient, configuration,
        omStorage.getOmId());

    if (withNewSnapshot) {
      Integer layoutVersionInDB = getLayoutVersionInDB();
      if (layoutVersionInDB != null &&
          versionManager.getMetadataLayoutVersion() < layoutVersionInDB) {
        LOG.info("New OM snapshot received with higher layout version {}. " +
            "Attempting to finalize current OM to that version.",
            layoutVersionInDB);
        OmUpgradeConfig uConf = configuration.getObject(OmUpgradeConfig.class);
        upgradeFinalizer.finalizeAndWaitForCompletion(
            "om-ratis-snapshot", this,
            uConf.getRatisBasedFinalizationTimeout());
        if (versionManager.getMetadataLayoutVersion() < layoutVersionInDB) {
          throw new IOException("Unable to finalize OM to the desired layout " +
              "version " + layoutVersionInDB + " present in the snapshot DB.");
        } else {
          updateLayoutVersionInDB(versionManager, metadataManager);
        }
      }

      instantiatePrepareStateAfterSnapshot();
    } else {
      // Prepare state depends on the transaction ID of metadataManager after a
      // restart.
      instantiatePrepareStateOnStartup();
    }

    if (isAclEnabled) {
      accessAuthorizer = getACLAuthorizerInstance(configuration);
      if (accessAuthorizer instanceof OzoneNativeAuthorizer) {
        OzoneNativeAuthorizer authorizer =
            (OzoneNativeAuthorizer) accessAuthorizer;
        isNativeAuthorizerEnabled = true;
        authorizer.setVolumeManager(volumeManager);
        authorizer.setBucketManager(bucketManager);
        authorizer.setKeyManager(keyManager);
        authorizer.setPrefixManager(prefixManager);
        authorizer.setOzoneAdmins(omAdminUsernames);
        authorizer.setAllowListAllVolumes(allowListAllVolumes);
      }
    } else {
      accessAuthorizer = null;
    }
  }

  /**
   * Return configuration value of
   * {@link OzoneConfigKeys#DFS_CONTAINER_RATIS_ENABLED_KEY}.
   */
  public boolean shouldUseRatis() {
    return useRatisForReplication;
  }

  /**
   * Return scmClient.
   */
  public ScmClient getScmClient() {
    return scmClient;
  }

  /**
   * Return SecretManager for OM.
   */
  public OzoneBlockTokenSecretManager getBlockTokenSecretManager() {
    return blockTokenMgr;
  }

  /**
   * Return config value of {@link OzoneConfigKeys#OZONE_SCM_BLOCK_SIZE}.
   */
  public long getScmBlockSize() {
    return scmBlockSize;
  }

  /**
   * Return config value of
   * {@link OzoneConfigKeys#OZONE_KEY_PREALLOCATION_BLOCKS_MAX}.
   */
  public int getPreallocateBlocksMax() {
    return preallocateBlocksMax;
  }

  /**
   * Return config value of
   * {@link HddsConfigKeys#HDDS_BLOCK_TOKEN_ENABLED}.
   */
  public boolean isGrpcBlockTokenEnabled() {
    return grpcBlockTokenEnabled;
  }

  /**
   * Return config value of {@link OzoneConfigKeys#OZONE_SECURITY_ENABLED_KEY}.
   */
  public boolean isSecurityEnabled() {
    return isSecurityEnabled || testSecureOmFlag;
  }

  public boolean isTestSecureOmFlag() {
    return testSecureOmFlag;
  }

  private KeyProviderCryptoExtension createKeyProviderExt(
      OzoneConfiguration conf) throws IOException {
    KeyProvider keyProvider = KMSUtil.createKeyProvider(conf,
        keyProviderUriKeyName);
    if (keyProvider == null) {
      return null;
    }
    KeyProviderCryptoExtension cryptoProvider = KeyProviderCryptoExtension
        .createKeyProviderCryptoExtension(keyProvider);
    return cryptoProvider;
  }

  /**
   * Returns an instance of {@link IAccessAuthorizer}.
   * Looks up the configuration to see if there is custom class specified.
   * Constructs the instance by passing the configuration directly to the
   * constructor to achieve thread safety using final fields.
   *
   * @param conf
   * @return IAccessAuthorizer
   */
  private IAccessAuthorizer getACLAuthorizerInstance(OzoneConfiguration conf) {
    Class<? extends IAccessAuthorizer> clazz = conf.getClass(
        OZONE_ACL_AUTHORIZER_CLASS, OzoneAccessAuthorizer.class,
        IAccessAuthorizer.class);
    return ReflectionUtils.newInstance(clazz, conf);
  }

  @Override
  public void close() throws IOException {
    stop();
  }

  public void shutdown(Exception ex) throws IOException {
    if (omState != State.STOPPED) {
      stop();
      exitManager.exitSystem(1, ex.getLocalizedMessage(), ex, LOG);
    }
  }

  public void shutdown(String errorMsg) throws IOException {
    if (omState != State.STOPPED) {
      stop();
      exitManager.exitSystem(1, errorMsg, LOG);
    }
  }

  /**
   * Class which schedule saving metrics to a file.
   */
  private class ScheduleOMMetricsWriteTask extends TimerTask {
    @Override
    public void run() {
      saveOmMetrics();
    }
  }

  private void saveOmMetrics() {
    try {
      boolean success;
      File parent = getTempMetricsStorageFile().getParentFile();
      if (!parent.exists()) {
        Files.createDirectories(parent.toPath());
      }
      try (BufferedWriter writer = new BufferedWriter(
          new OutputStreamWriter(new FileOutputStream(
              getTempMetricsStorageFile()), StandardCharsets.UTF_8))) {
        OmMetricsInfo metricsInfo = new OmMetricsInfo();
        metricsInfo.setNumKeys(metrics.getNumKeys());
        WRITER.writeValue(writer, metricsInfo);
        success = true;
      }

      if (success) {
        Files.move(getTempMetricsStorageFile().toPath(),
            getMetricsStorageFile().toPath(), StandardCopyOption
                .ATOMIC_MOVE, StandardCopyOption.REPLACE_EXISTING);
      }
    } catch (IOException ex) {
      LOG.error("Unable to write the om Metrics file", ex);
    }
  }

  /**
   * Returns temporary metrics storage file.
   *
   * @return File
   */
  private File getTempMetricsStorageFile() {
    return new File(omMetaDir, OM_METRICS_TEMP_FILE);
  }

  /**
   * Returns metrics storage file.
   *
   * @return File
   */
  private File getMetricsStorageFile() {
    return new File(omMetaDir, OM_METRICS_FILE);
  }

  private OzoneDelegationTokenSecretManager createDelegationTokenSecretManager(
      OzoneConfiguration conf) throws IOException {
    long tokenRemoverScanInterval =
        conf.getTimeDuration(OMConfigKeys.DELEGATION_REMOVER_SCAN_INTERVAL_KEY,
            OMConfigKeys.DELEGATION_REMOVER_SCAN_INTERVAL_DEFAULT,
            TimeUnit.MILLISECONDS);
    long tokenMaxLifetime =
        conf.getTimeDuration(OMConfigKeys.DELEGATION_TOKEN_MAX_LIFETIME_KEY,
            OMConfigKeys.DELEGATION_TOKEN_MAX_LIFETIME_DEFAULT,
            TimeUnit.MILLISECONDS);
    long tokenRenewInterval =
        conf.getTimeDuration(OMConfigKeys.DELEGATION_TOKEN_RENEW_INTERVAL_KEY,
            OMConfigKeys.DELEGATION_TOKEN_RENEW_INTERVAL_DEFAULT,
            TimeUnit.MILLISECONDS);

    return new OzoneDelegationTokenSecretManager.Builder()
        .setConf(conf)
        .setTokenMaxLifetime(tokenMaxLifetime)
        .setTokenRenewInterval(tokenRenewInterval)
        .setTokenRemoverScanInterval(tokenRemoverScanInterval)
        .setService(omRpcAddressTxt)
        .setS3SecretManager(s3SecretManager)
        .setCertificateClient(certClient)
        .setOmServiceId(omNodeDetails.getServiceId())
        .setOMMultiTenantManager(multiTenantManagr)
        .build();
  }

  private OzoneBlockTokenSecretManager createBlockTokenSecretManager(
      OzoneConfiguration conf) {

    long expiryTime = conf.getTimeDuration(
        HddsConfigKeys.HDDS_BLOCK_TOKEN_EXPIRY_TIME,
        HddsConfigKeys.HDDS_BLOCK_TOKEN_EXPIRY_TIME_DEFAULT,
        TimeUnit.MILLISECONDS);
    // TODO: Pass OM cert serial ID.
    if (testSecureOmFlag) {
      return new OzoneBlockTokenSecretManager(secConfig, expiryTime, "1");
    }
    Objects.requireNonNull(certClient);
    return new OzoneBlockTokenSecretManager(secConfig, expiryTime,
        certClient.getCertificate().getSerialNumber().toString());
  }

  private void stopSecretManager() {
    if (blockTokenMgr != null) {
      LOG.info("Stopping OM block token manager.");
      try {
        blockTokenMgr.stop();
      } catch (IOException e) {
        LOG.error("Failed to stop block token manager", e);
      }
    }

    if (delegationTokenMgr != null) {
      LOG.info("Stopping OM delegation token secret manager.");
      try {
        delegationTokenMgr.stop();
      } catch (IOException e) {
        LOG.error("Failed to stop delegation token manager", e);
      }
    }
  }

  @VisibleForTesting
  public void startSecretManager() {
    try {
      certClient.assertValidKeysAndCertificate();
    } catch (OzoneSecurityException e) {
      LOG.error("Unable to read key pair for OM.", e);
      throw new UncheckedIOException(e);
    }
    if (secConfig.isBlockTokenEnabled() && blockTokenMgr != null) {
      try {
        LOG.info("Starting OM block token secret manager");
        blockTokenMgr.start(certClient);
      } catch (IOException e) {
        // Unable to start secret manager.
        LOG.error("Error starting block token secret manager.", e);
        throw new UncheckedIOException(e);
      }
    }

    if (delegationTokenMgr != null) {
      try {
        LOG.info("Starting OM delegation token secret manager");
        delegationTokenMgr.start(certClient);
      } catch (IOException e) {
        // Unable to start secret manager.
        LOG.error("Error starting delegation token secret manager.", e);
        throw new UncheckedIOException(e);
      }
    }
  }

  /**
   * For testing purpose only.
   */
  public void setCertClient(CertificateClient certClient) {
    // TODO: Initialize it in constructor with implementation for certClient.
    this.certClient = certClient;
  }

  /**
   * Login OM service user if security and Kerberos are enabled.
   *
   * @param conf
   * @throws IOException, AuthenticationException
   */
  private static void loginOMUser(OzoneConfiguration conf)
      throws IOException, AuthenticationException {

    if (SecurityUtil.getAuthenticationMethod(conf).equals(
        AuthenticationMethod.KERBEROS)) {
      if (LOG.isDebugEnabled()) {
        LOG.debug("Ozone security is enabled. Attempting login for OM user. "
                + "Principal: {}, keytab: {}", conf.get(
            OZONE_OM_KERBEROS_PRINCIPAL_KEY),
            conf.get(OZONE_OM_KERBEROS_KEYTAB_FILE_KEY));
      }

      UserGroupInformation.setConfiguration(conf);

      InetSocketAddress socAddr = OmUtils.getOmAddress(conf);
      SecurityUtil.login(conf, OZONE_OM_KERBEROS_KEYTAB_FILE_KEY,
          OZONE_OM_KERBEROS_PRINCIPAL_KEY, socAddr.getHostName());
    } else {
      throw new AuthenticationException(SecurityUtil.getAuthenticationMethod(
          conf) + " authentication method not supported. OM user login "
          + "failed.");
    }
    LOG.info("Ozone Manager login successful.");
  }

  /**
   * Create a scm block client, used by putKey() and getKey().
   *
   * @return {@link ScmBlockLocationProtocol}
   * @throws IOException
   */
  private static ScmBlockLocationProtocol getScmBlockClient(
      OzoneConfiguration conf) throws IOException {
    return HAUtils.getScmBlockClient(conf);
  }

  /**
   * Returns a scm container client.
   *
   * @return {@link StorageContainerLocationProtocol}
   */
  private static StorageContainerLocationProtocol getScmContainerClient(
      OzoneConfiguration conf) {
    return HAUtils.getScmContainerClient(conf);
  }

  /**
   * Creates a new instance of rpc server. If an earlier instance is already
   * running then returns the same.
   */
  private RPC.Server getRpcServer(OzoneConfiguration conf) throws IOException {
    if (isOmRpcServerRunning) {
      return omRpcServer;
    }

    InetSocketAddress omNodeRpcAddr = OmUtils.getOmAddress(conf);

    final int handlerCount = conf.getInt(OZONE_OM_HANDLER_COUNT_KEY,
        OZONE_OM_HANDLER_COUNT_DEFAULT);
    RPC.setProtocolEngine(configuration, OzoneManagerProtocolPB.class,
        ProtobufRpcEngine.class);

    this.omServerProtocol = new OzoneManagerProtocolServerSideTranslatorPB(
        this, omRatisServer, omClientProtocolMetrics, isRatisEnabled,
        getLastTrxnIndexForNonRatis());
    BlockingService omService =
        OzoneManagerService.newReflectiveBlockingService(omServerProtocol);

    OMInterServiceProtocolServerSideImpl omInterServerProtocol =
        new OMInterServiceProtocolServerSideImpl(omRatisServer,
            isRatisEnabled);
    BlockingService omInterService =
        OzoneManagerInterService.newReflectiveBlockingService(
            omInterServerProtocol);

    OMAdminProtocolServerSideImpl omMetadataServerProtocol =
        new OMAdminProtocolServerSideImpl(this);
    BlockingService omAdminService =
        OzoneManagerAdminService.newReflectiveBlockingService(
            omMetadataServerProtocol);

    return startRpcServer(configuration, omNodeRpcAddr, omService,
        omInterService, omAdminService, handlerCount);
  }

  /**
   *
   * @param conf configuration
   * @param addr configured address of RPC server
   * @param clientProtocolService RPC protocol for client communication
   *                              (OzoneManagerProtocolPB impl)
   * @param interOMProtocolService RPC protocol for inter OM communication
   *                               (OMInterServiceProtocolPB impl)
   * @param handlerCount RPC server handler count
   * @return RPC server
   * @throws IOException if there is an I/O error while creating RPC server
   */
  private RPC.Server startRpcServer(OzoneConfiguration conf,
      InetSocketAddress addr, BlockingService clientProtocolService,
      BlockingService interOMProtocolService,
      BlockingService omMetadataProtocolService,
      int handlerCount)
      throws IOException {
    RPC.Server rpcServer = new RPC.Builder(conf)
        .setProtocol(OzoneManagerProtocolPB.class)
        .setInstance(clientProtocolService)
        .setBindAddress(addr.getHostString())
        .setPort(addr.getPort())
        .setNumHandlers(handlerCount)
        .setVerbose(false)
        .setSecretManager(delegationTokenMgr)
        .build();

    HddsServerUtil.addPBProtocol(conf, OMInterServiceProtocolPB.class,
        interOMProtocolService, rpcServer);
    HddsServerUtil.addPBProtocol(conf, OMAdminProtocolPB.class,
        omMetadataProtocolService, rpcServer);

    if (conf.getBoolean(CommonConfigurationKeys.HADOOP_SECURITY_AUTHORIZATION,
        false)) {
      rpcServer.refreshServiceAcl(conf, OMPolicyProvider.getInstance());
    }

    rpcServer.addSuppressedLoggingExceptions(OMNotLeaderException.class,
        OMLeaderNotReadyException.class);

    return rpcServer;
  }

  private static boolean isOzoneSecurityEnabled() {
    return securityEnabled;
  }

  /**
   * Logs in the OM user if security is enabled in the configuration.
   *
   * @param conf OzoneConfiguration
   * @throws IOException, AuthenticationException in case login fails.
   */
  private static void loginOMUserIfSecurityEnabled(OzoneConfiguration conf)
      throws IOException, AuthenticationException {
    securityEnabled = OzoneSecurityUtil.isSecurityEnabled(conf);
    if (securityEnabled) {
      loginOMUser(conf);
    }
  }

  /**
   * Initializes the OM instance.
   *
   * @param conf OzoneConfiguration
   * @return true if OM initialization succeeds, false otherwise
   * @throws IOException in case ozone metadata directory path is not
   *                     accessible
   */
  @VisibleForTesting
  public static boolean omInit(OzoneConfiguration conf) throws IOException,
      AuthenticationException {
    OMHANodeDetails.loadOMHAConfig(conf);
    loginOMUserIfSecurityEnabled(conf);
    OMStorage omStorage = new OMStorage(conf);
    StorageState state = omStorage.getState();
    if (state != StorageState.INITIALIZED) {
      try {
        ScmInfo scmInfo = getScmInfo(conf);
        String clusterId = scmInfo.getClusterId();
        String scmId = scmInfo.getScmId();
        if (clusterId == null || clusterId.isEmpty()) {
          throw new IOException("Invalid Cluster ID");
        }
        if (scmId == null || scmId.isEmpty()) {
          throw new IOException("Invalid SCM ID");
        }
        omStorage.setClusterId(clusterId);
        if (OzoneSecurityUtil.isSecurityEnabled(conf)) {
          initializeSecurity(conf, omStorage, scmId);
        }
        omStorage.initialize();
        System.out.println(
            "OM initialization succeeded.Current cluster id for sd="
                + omStorage.getStorageDir() + ";cid=" + omStorage
                .getClusterID() + ";layoutVersion=" + omStorage
                .getLayoutVersion());

        return true;
      } catch (IOException ioe) {
        LOG.error("Could not initialize OM version file", ioe);
        return false;
      }
    } else {
      if (OzoneSecurityUtil.isSecurityEnabled(conf) &&
          omStorage.getOmCertSerialId() == null) {
        ScmInfo scmInfo = HAUtils.getScmInfo(conf);
        String scmId = scmInfo.getScmId();
        if (scmId == null || scmId.isEmpty()) {
          throw new IOException("Invalid SCM ID");
        }
        LOG.info("OM storage is already initialized. Initializing security");
        initializeSecurity(conf, omStorage, scmId);
        omStorage.persistCurrentState();
      }
      System.out.println(
          "OM already initialized.Reusing existing cluster id for sd="
              + omStorage.getStorageDir() + ";cid=" + omStorage
              .getClusterID() + ";layoutVersion=" + omStorage
              .getLayoutVersion());
      return true;
    }
  }

  /**
   * Initializes secure OzoneManager.
   */
  @VisibleForTesting
  public static void initializeSecurity(OzoneConfiguration conf,
      OMStorage omStore, String scmId)
      throws IOException {
    LOG.info("Initializing secure OzoneManager.");

    CertificateClient certClient =
        new OMCertificateClient(new SecurityConfig(conf),
            omStore.getOmCertSerialId());
    CertificateClient.InitResponse response = certClient.init();
    LOG.info("Init response: {}", response);
    switch (response) {
    case SUCCESS:
      LOG.info("Initialization successful.");
      break;
    case GETCERT:
      getSCMSignedCert(certClient, conf, omStore, scmId);
      LOG.info("Successfully stored SCM signed certificate.");
      break;
    case FAILURE:
      LOG.error("OM security initialization failed.");
      throw new RuntimeException("OM security initialization failed.");
    case RECOVER:
      LOG.error("OM security initialization failed. OM certificate is " +
          "missing.");
      throw new RuntimeException("OM security initialization failed.");
    default:
      LOG.error("OM security initialization failed. Init response: {}",
          response);
      throw new RuntimeException("OM security initialization failed.");
    }
  }

  private void initializeRatisDirs(OzoneConfiguration conf) throws IOException {
    if (isRatisEnabled) {
      // Create Ratis storage dir
      String omRatisDirectory =
          OzoneManagerRatisUtils.getOMRatisDirectory(conf);
      if (omRatisDirectory == null || omRatisDirectory.isEmpty()) {
        throw new IllegalArgumentException(HddsConfigKeys.OZONE_METADATA_DIRS +
            " must be defined.");
      }
      OmUtils.createOMDir(omRatisDirectory);

      // Create Ratis snapshot dir
      omRatisSnapshotDir = OmUtils.createOMDir(
          OzoneManagerRatisUtils.getOMRatisSnapshotDirectory(conf));

      // Before starting ratis server, check if previous installation has
      // snapshot directory in Ratis storage directory. if yes, move it to
      // new snapshot directory.

      File snapshotDir = new File(omRatisDirectory, OM_RATIS_SNAPSHOT_DIR);

      if (snapshotDir.isDirectory()) {
        FileUtils.moveDirectory(snapshotDir.toPath(),
            omRatisSnapshotDir.toPath());
      }

      File omRatisDir = new File(omRatisDirectory);
      String groupIDfromServiceID = RaftGroupId.valueOf(
          getRaftGroupIdFromOmServiceId(getOMServiceId())).getUuid().toString();

      // If a directory exists in ratis storage dir
      // Check the Ratis group Dir is same as the one generated from
      // om service id.

      // This will help to catch if some one has changed service id later on.
      File[] ratisDirFiles = omRatisDir.listFiles();
      if (ratisDirFiles != null) {
        for (File ratisGroupDir : ratisDirFiles) {
          if (ratisGroupDir.isDirectory()) {
            if (!ratisGroupDir.getName().equals(groupIDfromServiceID)) {
              throw new IOException("Ratis group Dir on disk "
                  + ratisGroupDir.getName() + " does not match with RaftGroupID"
                  + groupIDfromServiceID + " generated from service id "
                  + getOMServiceId() + ". Looks like there is a change to " +
                  OMConfigKeys.OZONE_OM_SERVICE_IDS_KEY + " value after the " +
                  "cluster is setup. Currently change to this value is not " +
                  "supported.");
            }
          } else {
            LOG.warn("Unknown file {} exists in ratis storage dir {}",
                ratisGroupDir, omRatisDir);
          }
        }
      }

      if (peerNodesMap != null && !peerNodesMap.isEmpty()) {
        this.omSnapshotProvider = new OzoneManagerSnapshotProvider(
            configuration, omRatisSnapshotDir, peerNodesMap);
      }
    }
  }

  /**
   * Builds a message for logging startup information about an RPC server.
   *
   * @param description RPC server description
   * @param addr        RPC server listening address
   * @return server startup message
   */
  private static String buildRpcServerStartMessage(String description,
      InetSocketAddress addr) {
    return addr != null ? String.format("%s is listening at %s",
        description, addr.toString()) :
        String.format("%s not started", description);
  }

  @VisibleForTesting
  public KeyManager getKeyManager() {
    return keyManager;
  }

  @VisibleForTesting
  public OMStorage getOmStorage() {
    return omStorage;
  }

  @VisibleForTesting
  public OzoneManagerRatisServer getOmRatisServer() {
    return omRatisServer;
  }

  @VisibleForTesting
  public OzoneManagerSnapshotProvider getOmSnapshotProvider() {
    return omSnapshotProvider;
  }

  @VisibleForTesting
  public InetSocketAddress getOmRpcServerAddr() {
    return omRpcAddress;
  }

  @VisibleForTesting
  public LifeCycle.State getOmRatisServerState() {
    if (omRatisServer == null) {
      return null;
    } else {
      return omRatisServer.getServerState();
    }
  }

  @VisibleForTesting
  public KeyProviderCryptoExtension getKmsProvider() {
    return kmsProvider;
  }

  public PrefixManager getPrefixManager() {
    return prefixManager;
  }

  public IAccessAuthorizer getAccessAuthorizer() {
    return accessAuthorizer;
  }

  /**
   * Get metadata manager.
   *
   * @return metadata manager.
   */
  public OMMetadataManager getMetadataManager() {
    return metadataManager;
  }

  /**
   * Get metadata manager.
   *
   * @return metadata manager.
   */
  public OMMultiTenantManager getMultiTenantManager() {
    return multiTenantManagr;
  }

  public OzoneBlockTokenSecretManager getBlockTokenMgr() {
    return blockTokenMgr;
  }

  public OzoneManagerProtocolServerSideTranslatorPB getOmServerProtocol() {
    return omServerProtocol;
  }

  public OMMetrics getMetrics() {
    return metrics;
  }

  /**
   * Start service.
   */
  public void start() throws IOException {
    if (omState == State.BOOTSTRAPPING) {
      if (isBootstrapping) {
        // Check that all OM configs have been updated with the new OM info.
        checkConfigBeforeBootstrap();
      } else if (isForcedBootstrapping) {
        LOG.warn("Skipped checking whether existing OM configs have been " +
            "updated with this OM information as force bootstrap is called.");
      }
    }

    omClientProtocolMetrics.register();
    HddsServerUtil.initializeMetrics(configuration, "OzoneManager");

    LOG.info(buildRpcServerStartMessage("OzoneManager RPC server",
        omRpcAddress));

    metadataManager.start(configuration);

    // Start Ratis services
    if (omRatisServer != null) {
      omRatisServer.start();
    }

    startSecretManagerIfNecessary();

    upgradeFinalizer.runPrefinalizeStateActions(omStorage, this);
    Integer layoutVersionInDB = getLayoutVersionInDB();
    if (layoutVersionInDB == null ||
        versionManager.getMetadataLayoutVersion() != layoutVersionInDB) {
      LOG.info("Version File has different layout " +
              "version ({}) than OM DB ({}). That is expected if this " +
              "OM has never been finalized to a newer layout version.",
          versionManager.getMetadataLayoutVersion(), layoutVersionInDB);
    }

    // Perform this to make it work with old clients.
    if (certClient != null) {
      caCertPem =
          CertificateCodec.getPEMEncodedString(certClient.getCACertificate());
      caCertPemList = HAUtils.buildCAList(certClient, configuration);
    }

    // Set metrics and start metrics back ground thread
    metrics.setNumVolumes(metadataManager.countRowsInTable(metadataManager
        .getVolumeTable()));
    metrics.setNumBuckets(metadataManager.countRowsInTable(metadataManager
        .getBucketTable()));

    if (getMetricsStorageFile().exists()) {
      OmMetricsInfo metricsInfo = READER.readValue(getMetricsStorageFile());
      metrics.setNumKeys(metricsInfo.getNumKeys());
    }

    // FSO(FILE_SYSTEM_OPTIMIZED)
    metrics.setNumDirs(metadataManager
        .countEstimatedRowsInTable(metadataManager.getDirectoryTable()));
    metrics.setNumFiles(metadataManager
        .countEstimatedRowsInTable(metadataManager.getFileTable()));

    // Schedule save metrics
    long period = configuration.getTimeDuration(OZONE_OM_METRICS_SAVE_INTERVAL,
        OZONE_OM_METRICS_SAVE_INTERVAL_DEFAULT, TimeUnit.MILLISECONDS);
    scheduleOMMetricsWriteTask = new ScheduleOMMetricsWriteTask();
    metricsTimer = new Timer();
    metricsTimer.schedule(scheduleOMMetricsWriteTask, 0, period);

    keyManager.start(configuration);

    try {
      httpServer = new OzoneManagerHttpServer(configuration, this);
      httpServer.start();
    } catch (Exception ex) {
      // Allow OM to start as Http Server failure is not fatal.
      LOG.error("OM HttpServer failed to start.", ex);
    }

    omRpcServer.start();
    isOmRpcServerRunning = true;

    startTrashEmptier(configuration);

    registerMXBean();

    startJVMPauseMonitor();
    setStartTime();

    if (omState == State.BOOTSTRAPPING) {
      bootstrap(omNodeDetails);
    }

    omState = State.RUNNING;
  }

  /**
   * Restarts the service. This method re-initializes the rpc server.
   */
  public void restart() throws IOException {
    setInstanceVariablesFromConf();

    LOG.info(buildRpcServerStartMessage("OzoneManager RPC server",
        omRpcAddress));

    HddsServerUtil.initializeMetrics(configuration, "OzoneManager");

    instantiateServices(false);

    startSecretManagerIfNecessary();

    // Set metrics and start metrics back ground thread
    metrics.setNumVolumes(metadataManager.countRowsInTable(metadataManager
        .getVolumeTable()));
    metrics.setNumBuckets(metadataManager.countRowsInTable(metadataManager
        .getBucketTable()));

    if (getMetricsStorageFile().exists()) {
      OmMetricsInfo metricsInfo = READER.readValue(getMetricsStorageFile());
      metrics.setNumKeys(metricsInfo.getNumKeys());
    }

    // FSO(FILE_SYSTEM_OPTIMIZED)
    metrics.setNumDirs(metadataManager
        .countEstimatedRowsInTable(metadataManager.getDirectoryTable()));
    metrics.setNumFiles(metadataManager
        .countEstimatedRowsInTable(metadataManager.getFileTable()));

    // Schedule save metrics
    long period = configuration.getTimeDuration(OZONE_OM_METRICS_SAVE_INTERVAL,
        OZONE_OM_METRICS_SAVE_INTERVAL_DEFAULT, TimeUnit.MILLISECONDS);
    scheduleOMMetricsWriteTask = new ScheduleOMMetricsWriteTask();
    metricsTimer = new Timer();
    metricsTimer.schedule(scheduleOMMetricsWriteTask, 0, period);

    initializeRatisServer(false);
    if (omRatisServer != null) {
      omRatisServer.start();
    }

    omRpcServer = getRpcServer(configuration);

    try {
      httpServer = new OzoneManagerHttpServer(configuration, this);
      httpServer.start();
    } catch (Exception ex) {
      // Allow OM to start as Http Server failure is not fatal.
      LOG.error("OM HttpServer failed to start.", ex);
    }
    omRpcServer.start();
    isOmRpcServerRunning = true;

    startTrashEmptier(configuration);
    registerMXBean();

    startJVMPauseMonitor();
    setStartTime();
    omState = State.RUNNING;
  }

  private void checkConfigBeforeBootstrap() throws IOException {
    List<OMNodeDetails> omsWihtoutNewConfig = new ArrayList<>();
    for (Map.Entry<String, OMNodeDetails> entry : peerNodesMap.entrySet()) {
      String remoteNodeId = entry.getKey();
      OMNodeDetails remoteNodeDetails = entry.getValue();
      try (OMAdminProtocolClientSideImpl omMetadataProtocolClient =
               new OMAdminProtocolClientSideImpl(configuration,
                   getRemoteUser(), entry.getValue())) {

        OMConfiguration remoteOMConfiguration =
            omMetadataProtocolClient.getOMConfiguration();
        checkRemoteOMConfig(remoteNodeId, remoteOMConfiguration);
      } catch (IOException ioe) {
        LOG.error("Remote OM config check failed on OM {}", remoteNodeId, ioe);
        omsWihtoutNewConfig.add(remoteNodeDetails);
      }
    }
    if (!omsWihtoutNewConfig.isEmpty()) {
      String errorMsg = OmUtils.getOMAddressListPrintString(omsWihtoutNewConfig)
          + " do not have or have incorrect information of the bootstrapping " +
          "OM. Update their ozone-site.xml before proceeding.";
      exitManager.exitSystem(1, errorMsg, LOG);
    }
  }

  /**
   * Verify that the remote OM configuration is updated for the bootstrapping
   * OM.
   */
  private void checkRemoteOMConfig(String remoteNodeId,
      OMConfiguration remoteOMConfig) throws IOException {
    if (remoteOMConfig == null) {
      throw new IOException("Remote OM " + remoteNodeId + " configuration " +
          "returned null");
    }

    if (remoteOMConfig.getCurrentPeerList().contains(this.getOMNodeId())) {
      throw new IOException("Remote OM " + remoteNodeId + " already contains " +
          "bootstrapping OM(" + getOMNodeId() + ") as part of its Raft group " +
          "peers.");
    }

    OMNodeDetails omNodeDetailsInRemoteConfig = remoteOMConfig
        .getOmNodesInNewConf().get(getOMNodeId());
    if (omNodeDetailsInRemoteConfig == null) {
      throw new IOException("Remote OM " + remoteNodeId + " does not have the" +
          " bootstrapping OM(" + getOMNodeId() + ") information on reloading " +
          "configs or it could not resolve the address.");
    }

    if (!omNodeDetailsInRemoteConfig.getRpcAddress().equals(
        this.omNodeDetails.getRpcAddress())) {
      throw new IOException("Remote OM " + remoteNodeId + " configuration has" +
          " bootstrapping OM(" + getOMNodeId() + ") address as " +
          omNodeDetailsInRemoteConfig.getRpcAddress() + " where the " +
          "bootstrapping OM address is " + omNodeDetails.getRpcAddress());
    }
  }

  @Override
  public void bootstrap(OMNodeDetails newOMNode) throws IOException {
    // Create InterOmServiceProtocol client to send request to other OMs
    if (isRatisEnabled) {
      try (OMInterServiceProtocolClientSideImpl omInterServiceProtocol =
               new OMInterServiceProtocolClientSideImpl(configuration,
                   getRemoteUser(), getOMServiceId())) {

        omInterServiceProtocol.bootstrap(omNodeDetails);

        LOG.info("Successfully bootstrapped OM {} and joined the Ratis group " +
            "{}", getOMNodeId(), omRatisServer.getRaftGroup());
      } catch (Exception e) {
        LOG.error("Failed to Bootstrap OM.");
        throw e;
      }
    } else {
      throw new IOException("OzoneManager can be bootstrapped only when ratis" +
          " is enabled and there is atleast one OzoneManager to bootstrap" +
          " from.");
    }
  }

  /**
   * When OMStateMachine receives a configuration change update, it calls
   * this function to update the peers list, if required.
   */
  public void updatePeerList(List<String> omNodeIds) {
    List<String> ratisServerPeerIdsList = omRatisServer.getPeerIds();
    for (String omNodeId : omNodeIds) {
      // Check if the OM NodeID is already present in the peer list or its
      // the local NodeID.
      if (!peerNodesMap.containsKey(omNodeId) && !isCurrentNode(omNodeId)) {
        try {
          addOMNodeToPeers(omNodeId);
        } catch (IOException e) {
          LOG.error("Fatal Error: Shutting down the system as otherwise it " +
              "could lead to OM state divergence.", e);
          exitManager.forceExit(1, e, LOG);
        }
      } else {
        // Check if the OMNodeID is present in the RatisServer's peer list
        if (!ratisServerPeerIdsList.contains(omNodeId)) {
          // This can happen on a bootstrapping OM. The peer information
          // would be present in OzoneManager but OMRatisServer peer list
          // would not have the peers list. OMRatisServer peer list of
          // bootstrapping node should be updated after it gets the RaftConf
          // through Ratis.
          if (isCurrentNode(omNodeId)) {
            // OM Ratis server has the current node also in the peer list as
            // this is the Raft Group peers list. Hence, add the current node
            // also to Ratis peers list if not present.
            omRatisServer.addRaftPeer(omNodeDetails);
          } else {
            omRatisServer.addRaftPeer(peerNodesMap.get(omNodeId));
          }
        }
      }
    }
  }

  /**
   * Check if the given nodeId is the current nodeId.
   */
  private boolean isCurrentNode(String omNodeID) {
    return getOMNodeId().equals(omNodeID);
  }

  /**
   * Add an OM Node to the peers list. This call comes from OMStateMachine
   * after a SetConfiguration request has been successfully executed by the
   * Ratis server.
   */
  private void addOMNodeToPeers(String newOMNodeId) throws IOException {
    OMNodeDetails newOMNodeDetails = null;
    try {
      newOMNodeDetails = OMNodeDetails.getOMNodeDetailsFromConf(
          getConfiguration(), getOMServiceId(), newOMNodeId);
      if (newOMNodeDetails == null) {
        // Load new configuration object to read in new peer information
        setConfiguration(reloadConfiguration());
        newOMNodeDetails = OMNodeDetails.getOMNodeDetailsFromConf(
            getConfiguration(), getOMServiceId(), newOMNodeId);

        if (newOMNodeDetails == null) {
          // If new node information is not present in the newly loaded
          // configuration also, throw an exception
          throw new IOException("There is no OM configuration for node ID "
              + newOMNodeId + " in ozone-site.xml.");
        }
      }
    } catch (IOException e) {
      LOG.error("{}: Couldn't add OM {} to peer list.", getOMNodeId(),
          newOMNodeId);
      exitManager.exitSystem(1, e.getLocalizedMessage(), e, LOG);
    }

    if (omSnapshotProvider == null) {
      omSnapshotProvider = new OzoneManagerSnapshotProvider(
          configuration, omRatisSnapshotDir, peerNodesMap);
    } else {
      omSnapshotProvider.addNewPeerNode(newOMNodeDetails);
    }
    omRatisServer.addRaftPeer(newOMNodeDetails);
    peerNodesMap.put(newOMNodeId, newOMNodeDetails);
    LOG.info("Added OM {} to the Peer list.", newOMNodeId);
  }

  /**
   * Check if the input nodeId exists in the peers list.
   * @return true if the nodeId is self or it exists in peer node list,
   *         false otherwise.
   */
  @VisibleForTesting
  public boolean doesPeerExist(String omNodeId) {
    if (getOMNodeId().equals(omNodeId)) {
      return true;
    }
    if (peerNodesMap != null && !peerNodesMap.isEmpty()) {
      return peerNodesMap.containsKey(omNodeId);
    }
    return false;
  }

  /**
   * Return list of all current OM peers (does not reload configuration from
   * disk to find newly configured OMs).
   */
  public List<OMNodeDetails> getAllOMNodesInMemory() {
    List<OMNodeDetails> peerNodes = getPeerNodes();
    // Add current node also to list
    peerNodes.add(omNodeDetails);
    return peerNodes;
  }

  /**
   * Reload configuration from disk and return all the OM nodes present in
   * the new conf under current serviceId.
   */
  public List<OMNodeDetails> getAllOMNodesInNewConf() {
    OzoneConfiguration newConf = reloadConfiguration();
    return OmUtils.getAllOMAddresses(newConf, getOMServiceId(), getOMNodeId());
  }

  /**
   * Starts a Trash Emptier thread that does an fs.trashRoots and performs
   * checkpointing & deletion.
   * @param conf
   * @throws IOException
   */
  private void startTrashEmptier(Configuration conf) throws IOException {
    float hadoopTrashInterval =
        conf.getFloat(FS_TRASH_INTERVAL_KEY, FS_TRASH_INTERVAL_DEFAULT);
    // check whether user has configured ozone specific trash-interval
    // if not fall back to hadoop configuration
    long trashInterval =
        (long)(conf.getFloat(
            OMConfigKeys.OZONE_FS_TRASH_INTERVAL_KEY, hadoopTrashInterval)
            * MSECS_PER_MINUTE);
    if (trashInterval == 0) {
      LOG.info("Trash Interval set to 0. Files deleted will not move to trash");
      return;
    } else if (trashInterval < 0) {
      throw new IOException("Cannot start trash emptier with negative interval."
              + " Set " + FS_TRASH_INTERVAL_KEY + " to a positive value.");
    }

    OzoneManager i = this;
    FileSystem fs = SecurityUtil.doAsLoginUser(
        new PrivilegedExceptionAction<FileSystem>() {
          @Override
          public FileSystem run() throws IOException {
            return new TrashOzoneFileSystem(i);
          }
        });
    this.emptier = new Thread(new OzoneTrash(fs, conf, this).
      getEmptier(), "Trash Emptier");
    this.emptier.setDaemon(true);
    this.emptier.start();
  }

  /**
   * Creates an instance of ratis server.
   */
  /**
   * Creates an instance of ratis server.
   * @param shouldBootstrap If OM is started in Bootstrap mode, then Ratis
   *                        server will be initialized without adding self to
   *                        Ratis group
   * @throws IOException
   */
  private void initializeRatisServer(boolean shouldBootstrap)
      throws IOException {
    if (isRatisEnabled) {
      if (omRatisServer == null) {
        // This needs to be done before initializing Ratis.
        RatisDropwizardExports.
            registerRatisMetricReporters(ratisMetricsMap);
        omRatisServer = OzoneManagerRatisServer.newOMRatisServer(
            configuration, this, omNodeDetails, peerNodesMap,
            secConfig, certClient, shouldBootstrap);
      }
      LOG.info("OzoneManager Ratis server initialized at port {}",
          omRatisServer.getServerPort());
    } else {
      omRatisServer = null;
    }
  }

  public long getObjectIdFromTxId(long trxnId) {
    return OmUtils.getObjectIdFromTxId(metadataManager.getOmEpoch(),
        trxnId);
  }

  @VisibleForTesting
  long getLastTrxnIndexForNonRatis() throws IOException {
    TransactionInfo transactionInfo =
        TransactionInfo.readTransactionInfo(metadataManager);
    // If the OMTransactionInfo does not exist in DB or if the term is not -1
    // (corresponding to non-Ratis cluster), return 0 so that new incoming
    // requests can have transaction index starting from 1.
    if (transactionInfo == null || transactionInfo.getTerm() != -1) {
      return 0;
    }
    // If there exists a last transaction index in DB, the new incoming
    // requests in non-Ratis cluster must have transaction index
    // incrementally increasing from the stored transaction index onwards.
    return transactionInfo.getTransactionIndex();
  }

  /**
   *
   * @return Gets the stored layout version from the DB meta table.
   * @throws IOException on Error.
   */
  private Integer getLayoutVersionInDB() throws IOException {
    String layoutVersion =
        metadataManager.getMetaTable().get(LAYOUT_VERSION_KEY);
    return (layoutVersion == null) ? null : Integer.parseInt(layoutVersion);
  }

  public RatisSnapshotInfo getSnapshotInfo() {
    return omRatisSnapshotInfo;
  }

  public long getRatisSnapshotIndex() throws IOException {
    TransactionInfo dbTxnInfo =
        TransactionInfo.readTransactionInfo(metadataManager);
    if (dbTxnInfo == null) {
      // If there are no transactions in the database, it has applied index 0
      // only.
      return 0;
    } else {
      return dbTxnInfo.getTransactionIndex();
    }
  }

  /**
   * Stop service.
   */
  public void stop() {
    LOG.info("{}: Stopping Ozone Manager", omNodeDetails.getOMPrintInfo());
    try {
      omState = State.STOPPED;
      // Cancel the metrics timer and set to null.
      if (metricsTimer != null) {
        metricsTimer.cancel();
        metricsTimer = null;
        scheduleOMMetricsWriteTask = null;
      }
      omRpcServer.stop();
      // When ratis is not enabled, we need to call stop() to stop
      // OzoneManageDoubleBuffer in OM server protocol.
      if (!isRatisEnabled) {
        omServerProtocol.stop();
      }
      if (omRatisServer != null) {
        omRatisServer.stop();
        omRatisServer = null;
      }
      isOmRpcServerRunning = false;
      keyManager.stop();
      stopSecretManager();
      if (httpServer != null) {
        httpServer.stop();
      }
      stopTrashEmptier();
      metadataManager.stop();
      metrics.unRegister();
      omClientProtocolMetrics.unregister();
      unregisterMXBean();
      if (jvmPauseMonitor != null) {
        jvmPauseMonitor.stop();
      }
      if (omSnapshotProvider != null) {
        omSnapshotProvider.stop();
      }
      omState = State.STOPPED;
    } catch (Exception e) {
      LOG.error("OzoneManager stop failed.", e);
    }
  }

  /**
   * Wait until service has completed shutdown.
   */
  public void join() {
    try {
      omRpcServer.join();
    } catch (InterruptedException e) {
      Thread.currentThread().interrupt();
      LOG.info("Interrupted during OzoneManager join.", e);
    }
  }

  private void startSecretManagerIfNecessary() {
    boolean shouldRun = isOzoneSecurityEnabled();
    if (shouldRun) {
      boolean running = delegationTokenMgr.isRunning()
          && blockTokenMgr.isRunning();
      if (!running) {
        startSecretManager();
      }
    }
  }

  /**
   * Get SCM signed certificate and store it using certificate client.
   */
  private static void getSCMSignedCert(CertificateClient client,
      OzoneConfiguration config, OMStorage omStore, String scmId)
      throws IOException {
    CertificateSignRequest.Builder builder = client.getCSRBuilder();
    KeyPair keyPair = new KeyPair(client.getPublicKey(),
        client.getPrivateKey());
    InetSocketAddress omRpcAdd;
    omRpcAdd = OmUtils.getOmAddress(config);
    if (omRpcAdd == null || omRpcAdd.getAddress() == null) {
      LOG.error("Incorrect om rpc address. omRpcAdd:{}", omRpcAdd);
      throw new RuntimeException("Can't get SCM signed certificate. " +
          "omRpcAdd: " + omRpcAdd);
    }
    // Get host name.
    String hostname = omRpcAdd.getAddress().getHostName();
    String ip = omRpcAdd.getAddress().getHostAddress();

    String subject;
    if (builder.hasDnsName()) {
      subject = UserGroupInformation.getCurrentUser().getShortUserName()
          + "@" + hostname;
    } else {
      // With only IP in alt.name, certificate validation would fail if subject
      // isn't a hostname either, so omit username.
      subject = hostname;
    }

    builder.setCA(false)
        .setKey(keyPair)
        .setConfiguration(config)
        .setScmID(scmId)
        .setClusterID(omStore.getClusterID())
        .setSubject(subject);

    OMHANodeDetails haOMHANodeDetails = OMHANodeDetails.loadOMHAConfig(config);
    String serviceName =
        haOMHANodeDetails.getLocalNodeDetails().getServiceId();
    if (!StringUtils.isEmpty(serviceName)) {
      builder.addServiceName(serviceName);
    }

    LOG.info("Creating csr for OM->dns:{},ip:{},scmId:{},clusterId:{}," +
            "subject:{}", hostname, ip, scmId, omStore.getClusterID(), subject);

    HddsProtos.OzoneManagerDetailsProto.Builder omDetailsProtoBuilder =
        HddsProtos.OzoneManagerDetailsProto.newBuilder()
            .setHostName(omRpcAdd.getHostName())
            .setIpAddress(ip)
            .setUuid(omStore.getOmId())
            .addPorts(HddsProtos.Port.newBuilder()
                .setName(RPC_PORT)
                .setValue(omRpcAdd.getPort())
                .build());

    PKCS10CertificationRequest csr = builder.build();
    HddsProtos.OzoneManagerDetailsProto omDetailsProto =
        omDetailsProtoBuilder.build();
    LOG.info("OzoneManager ports added:{}", omDetailsProto.getPortsList());
    SCMSecurityProtocolClientSideTranslatorPB secureScmClient =
        HddsServerUtil.getScmSecurityClientWithFixedDuration(config);

    SCMGetCertResponseProto response = secureScmClient.
        getOMCertChain(omDetailsProto, getEncodedString(csr));
    String pemEncodedCert = response.getX509Certificate();

    try {

      // Store SCM CA certificate.
      if (response.hasX509CACertificate()) {
        String pemEncodedRootCert = response.getX509CACertificate();
        client.storeCertificate(pemEncodedRootCert, true, true);
        client.storeCertificate(pemEncodedCert, true);

        // Store Root CA certificate if available.
        if (response.hasX509RootCACertificate()) {
          client.storeRootCACertificate(response.getX509RootCACertificate(),
              true);
        }

        // Persist om cert serial id.
        omStore.setOmCertSerialId(CertificateCodec.
            getX509Certificate(pemEncodedCert).getSerialNumber().toString());
      } else {
        throw new RuntimeException("Unable to retrieve OM certificate " +
            "chain");
      }
    } catch (IOException | CertificateException e) {
      LOG.error("Error while storing SCM signed certificate.", e);
      throw new RuntimeException(e);
    }

  }

  /**
   * @return true if delegation token operation is allowed
   */
  private boolean isAllowedDelegationTokenOp() throws IOException {
    AuthenticationMethod authMethod = getConnectionAuthenticationMethod();
    if (UserGroupInformation.isSecurityEnabled()
        && (authMethod != AuthenticationMethod.KERBEROS)
        && (authMethod != AuthenticationMethod.KERBEROS_SSL)
        && (authMethod != AuthenticationMethod.CERTIFICATE)) {
      return false;
    }
    return true;
  }

  /**
   * Returns authentication method used to establish the connection.
   *
   * @return AuthenticationMethod used to establish connection
   * @throws IOException
   */
  private AuthenticationMethod getConnectionAuthenticationMethod()
      throws IOException {
    UserGroupInformation ugi = getRemoteUser();
    AuthenticationMethod authMethod = ugi.getAuthenticationMethod();
    if (authMethod == AuthenticationMethod.PROXY) {
      authMethod = ugi.getRealUser().getAuthenticationMethod();
    }
    return authMethod;
  }

  // optimize ugi lookup for RPC operations to avoid a trip through
  // UGI.getCurrentUser which is synch'ed
  private static UserGroupInformation getRemoteUser() throws IOException {
    UserGroupInformation ugi = Server.getRemoteUser();
    return (ugi != null) ? ugi : UserGroupInformation.getCurrentUser();
  }

  /**
   * Get delegation token from OzoneManager.
   *
   * @param renewer Renewer information
   * @return delegationToken DelegationToken signed by OzoneManager
   * @throws IOException on error
   */
  @Override
  public Token<OzoneTokenIdentifier> getDelegationToken(Text renewer)
      throws OMException {
    Token<OzoneTokenIdentifier> token;
    try {
      if (!isAllowedDelegationTokenOp()) {
        throw new OMException("Delegation Token can be issued only with "
            + "kerberos or web authentication",
            INVALID_AUTH_METHOD);
      }
      if (delegationTokenMgr == null || !delegationTokenMgr.isRunning()) {
        LOG.warn("trying to get DT with no secret manager running in OM.");
        return null;
      }

      UserGroupInformation ugi = getRemoteUser();
      String user = ugi.getUserName();
      Text owner = new Text(user);
      Text realUser = null;
      if (ugi.getRealUser() != null) {
        realUser = new Text(ugi.getRealUser().getUserName());
      }

      return delegationTokenMgr.createToken(owner, renewer, realUser);
    } catch (OMException oex) {
      throw oex;
    } catch (IOException ex) {
      LOG.error("Get Delegation token failed, cause: {}", ex.getMessage());
      throw new OMException("Get Delegation token failed.", ex,
          TOKEN_ERROR_OTHER);
    }
  }

  /**
   * Method to renew a delegationToken issued by OzoneManager.
   *
   * @param token token to renew
   * @return new expiryTime of the token
   * @throws InvalidToken if {@code token} is invalid
   * @throws IOException  on other errors
   */
  @Override
  public long renewDelegationToken(Token<OzoneTokenIdentifier> token)
      throws OMException {
    long expiryTime;

    try {

      if (!isAllowedDelegationTokenOp()) {
        throw new OMException("Delegation Token can be renewed only with "
            + "kerberos or web authentication",
            INVALID_AUTH_METHOD);
      }
      String renewer = getRemoteUser().getShortUserName();
      expiryTime = delegationTokenMgr.renewToken(token, renewer);

    } catch (OMException oex) {
      throw oex;
    } catch (IOException ex) {
      OzoneTokenIdentifier id = null;
      try {
        id = OzoneTokenIdentifier.readProtoBuf(token.getIdentifier());
      } catch (IOException exe) {
      }
      LOG.error("Delegation token renewal failed for dt id: {}, cause: {}",
          id, ex.getMessage());
      throw new OMException("Delegation token renewal failed for dt: " + token,
          ex, TOKEN_ERROR_OTHER);
    }
    return expiryTime;
  }

  /**
   * Cancels a delegation token.
   *
   * @param token token to cancel
   * @throws IOException on error
   */
  @Override
  public void cancelDelegationToken(Token<OzoneTokenIdentifier> token)
      throws OMException {
    OzoneTokenIdentifier id = null;
    try {
      String canceller = getRemoteUser().getUserName();
      id = delegationTokenMgr.cancelToken(token, canceller);
      LOG.trace("Delegation token cancelled for dt: {}", id);
    } catch (OMException oex) {
      throw oex;
    } catch (IOException ex) {
      LOG.error("Delegation token cancellation failed for dt id: {}, cause: {}",
          id, ex.getMessage());
      throw new OMException("Delegation token renewal failed for dt: " + token,
          ex, TOKEN_ERROR_OTHER);
    }
  }

  /**
   * Checks if current caller has acl permissions.
   *
   * @param resType - Type of ozone resource. Ex volume, bucket.
   * @param store   - Store type. i.e Ozone, S3.
   * @param acl     - type of access to be checked.
   * @param vol     - name of volume
   * @param bucket  - bucket name
   * @param key     - key
   * @throws OMException ResultCodes.PERMISSION_DENIED if permission denied.
   */
  private void checkAcls(ResourceType resType, StoreType store,
      ACLType acl, String vol, String bucket, String key)
      throws IOException {
    UserGroupInformation user;
    if (getS3Auth() != null) {
      user = UserGroupInformation.createRemoteUser(
          getS3Auth().getAccessId());
    } else {
      user = ProtobufRpcEngine.Server.getRemoteUser();
    }

    InetAddress remoteIp = ProtobufRpcEngine.Server.getRemoteIp();
    String volumeOwner = getVolumeOwner(vol, acl, resType);
    String bucketOwner = getBucketOwner(vol, bucket, acl, resType);

    OzoneAclUtils.checkAllAcls(this, resType, store, acl,
        vol, bucket, key, volumeOwner, bucketOwner,
        user != null ? user : getRemoteUser(),
        remoteIp != null ? remoteIp : omRpcAddress.getAddress(),
        remoteIp != null ? remoteIp.getHostName() : omRpcAddress.getHostName());
  }

  private boolean isOwner(UserGroupInformation callerUgi, String ownerName) {
    if (ownerName == null) {
      return false;
    }
    if (callerUgi.getUserName().equals(ownerName) ||
            callerUgi.getShortUserName().equals(ownerName)) {
      return true;
    }
    return false;
  }

  /**
   * A variant of checkAcls that doesn't throw exception if permission denied.
   *
   * @return true if permission granted, false if permission denied.
   */
  private boolean hasAcls(String userName, ResourceType resType,
      StoreType store, ACLType acl, String vol, String bucket, String key) {
    try {
      return checkAcls(resType, store, acl, vol, bucket, key,
          UserGroupInformation.createRemoteUser(userName),
          ProtobufRpcEngine.Server.getRemoteIp(),
          ProtobufRpcEngine.Server.getRemoteIp().getHostName(),
          false, getVolumeOwner(vol, acl, resType));
    } catch (OMException ex) {
      // Should not trigger exception here at all
      return false;
    }
  }

  public String getVolumeOwner(String vol, ACLType type, ResourceType resType)
      throws OMException {
    String volOwnerName = null;
    if (!vol.equals(OzoneConsts.OZONE_ROOT) &&
        !(type == ACLType.CREATE && resType == ResourceType.VOLUME)) {
      volOwnerName = getVolumeOwner(vol);
    }
    return volOwnerName;
  }

  private String getVolumeOwner(String volume) throws OMException {
    Boolean lockAcquired = metadataManager.getLock().acquireReadLock(
        VOLUME_LOCK, volume);
    String dbVolumeKey = metadataManager.getVolumeKey(volume);
    OmVolumeArgs volumeArgs = null;
    try {
      volumeArgs = metadataManager.getVolumeTable().get(dbVolumeKey);
    } catch (IOException ioe) {
      if (ioe instanceof OMException) {
        throw (OMException)ioe;
      } else {
        throw new OMException("getVolumeOwner for Volume " + volume + " failed",
            ResultCodes.INTERNAL_ERROR);
      }
    } finally {
      if (lockAcquired) {
        metadataManager.getLock().releaseReadLock(VOLUME_LOCK, volume);
      }
    }
    if (volumeArgs != null) {
      return volumeArgs.getOwnerName();
    } else {
      throw new OMException("Volume " + volume + " is not found",
          OMException.ResultCodes.VOLUME_NOT_FOUND);
    }
  }

  /**
   * Return the owner of a given bucket.
   *
   * @return String
   */
  public String getBucketOwner(String volume, String bucket, ACLType type,
       ResourceType resType) throws OMException {
    String bucketOwner = null;
    if ((resType != ResourceType.VOLUME) &&
        !(type == ACLType.CREATE && resType == ResourceType.BUCKET)) {
      bucketOwner = getBucketOwner(volume, bucket);
    }
    return bucketOwner;
  }

  private String getBucketOwner(String volume, String bucket)
      throws OMException {

    Boolean lockAcquired = metadataManager.getLock().acquireReadLock(
            BUCKET_LOCK, volume, bucket);
    String dbBucketKey = metadataManager.getBucketKey(volume, bucket);
    OmBucketInfo bucketInfo = null;
    try {
      bucketInfo = metadataManager.getBucketTable().get(dbBucketKey);
    } catch (IOException ioe) {
      if (ioe instanceof OMException) {
        throw (OMException)ioe;
      } else {
        throw new OMException("getBucketOwner for Bucket " + volume + "/" +
            bucket  + " failed: " + ioe.getMessage(),
            ResultCodes.INTERNAL_ERROR);
      }
    } finally {
      if (lockAcquired) {
        metadataManager.getLock().releaseReadLock(BUCKET_LOCK, volume, bucket);
      }
    }
    if (bucketInfo != null) {
      return bucketInfo.getOwner();
    } else {
      throw new OMException("Bucket not found", ResultCodes.BUCKET_NOT_FOUND);
    }
  }

  /**
   * CheckAcls for the ozone object.
   *
   * @return true if permission granted, false if permission denied.
   * @throws OMException ResultCodes.PERMISSION_DENIED if permission denied
   *                     and throwOnPermissionDenied set to true.
   */
  @SuppressWarnings("parameternumber")
  public boolean checkAcls(ResourceType resType, StoreType storeType,
      ACLType aclType, String vol, String bucket, String key,
      UserGroupInformation ugi, InetAddress remoteAddress, String hostName,
      boolean throwIfPermissionDenied, String owner)
      throws OMException {
    OzoneObj obj = OzoneObjInfo.Builder.newBuilder()
        .setResType(resType)
        .setStoreType(storeType)
        .setVolumeName(vol)
        .setBucketName(bucket)
        .setKeyName(key).build();
    RequestContext context = RequestContext.newBuilder()
        .setClientUgi(ugi)
        .setIp(remoteAddress)
        .setHost(hostName)
        .setAclType(ACLIdentityType.USER)
        .setAclRights(aclType)
        .setOwnerName(owner)
        .build();

    return checkAcls(obj, context, throwIfPermissionDenied);
  }

  /**
   * CheckAcls for the ozone object.
   *
   * @return true if permission granted, false if permission denied.
   * @throws OMException ResultCodes.PERMISSION_DENIED if permission denied
   *                     and throwOnPermissionDenied set to true.
   */
  public boolean checkAcls(OzoneObj obj, RequestContext context,
                           boolean throwIfPermissionDenied)
      throws OMException {

    if (!accessAuthorizer.checkAccess(obj, context)) {
      if (throwIfPermissionDenied) {
        String volumeName = obj.getVolumeName() != null?
                "Volume:" + obj.getVolumeName() + " ": "";
        String bucketName = obj.getBucketName() != null?
                "Bucket:" + obj.getBucketName() + " ": "";
        String keyName = obj.getKeyName() != null?
                "Key:" + obj.getKeyName() : "";
        LOG.warn("User {} doesn't have {} permission to access {} {}{}{}",
            context.getClientUgi().getUserName(), context.getAclRights(),
            obj.getResourceType(), volumeName, bucketName, keyName);
        throw new OMException("User " + context.getClientUgi().getUserName() +
            " doesn't have " + context.getAclRights() +
            " permission to access " + obj.getResourceType() + " " +
            volumeName  + bucketName + keyName, ResultCodes.PERMISSION_DENIED);
      }
      return false;
    } else {
      return true;
    }
  }



  /**
   * Return true if Ozone acl's are enabled, else false.
   *
   * @return boolean
   */
  public boolean getAclsEnabled() {
    return isAclEnabled;
  }

  /**
   * Return true if SPNEGO auth is enabled for OM HTTP server, otherwise false.
   *
   * @return boolean
   */
  public boolean isSpnegoEnabled() {
    return isSpnegoEnabled;
  }

  /**
   * Gets the volume information.
   *
   * @param volume - Volume name.
   * @return VolumeArgs or exception is thrown.
   * @throws IOException
   */
  @Override
  public OmVolumeArgs getVolumeInfo(String volume) throws IOException {
    if (isAclEnabled) {
      checkAcls(ResourceType.VOLUME, StoreType.OZONE, ACLType.READ, volume,
          null, null);
    }

    boolean auditSuccess = true;
    Map<String, String> auditMap = buildAuditMap(volume);
    try {
      metrics.incNumVolumeInfos();
      return volumeManager.getVolumeInfo(volume);
    } catch (Exception ex) {
      metrics.incNumVolumeInfoFails();
      auditSuccess = false;
      AUDIT.logReadFailure(buildAuditMessageForFailure(OMAction.READ_VOLUME,
          auditMap, ex));
      throw ex;
    } finally {
      if (auditSuccess) {
        AUDIT.logReadSuccess(buildAuditMessageForSuccess(OMAction.READ_VOLUME,
            auditMap));
      }
    }
  }

  /**
   * Lists volumes accessible by a specific user.
   *
   * @param userName - user name
   * @param prefix   - Filter prefix -- Return only entries that match this.
   * @param prevKey  - Previous key -- List starts from the next from the
   *                 prevkey
   * @param maxKeys  - Max number of keys to return.
   * @return List of Volumes.
   * @throws IOException
   */
  @Override
  public List<OmVolumeArgs> listVolumeByUser(String userName, String prefix,
      String prevKey, int maxKeys) throws IOException {
    UserGroupInformation remoteUserUgi =
        ProtobufRpcEngine.Server.getRemoteUser();
    if (isAclEnabled) {
      if (remoteUserUgi == null) {
        LOG.error("Rpc user UGI is null. Authorization failed.");
        throw new OMException("Rpc user UGI is null. Authorization failed.",
            ResultCodes.PERMISSION_DENIED);
      }
    }
    boolean auditSuccess = true;
    Map<String, String> auditMap = new LinkedHashMap<>();
    auditMap.put(OzoneConsts.PREV_KEY, prevKey);
    auditMap.put(OzoneConsts.PREFIX, prefix);
    auditMap.put(OzoneConsts.MAX_KEYS, String.valueOf(maxKeys));
    auditMap.put(OzoneConsts.USERNAME, userName);
    try {
      metrics.incNumVolumeLists();
      if (isAclEnabled) {
        // List all volumes first
        List<OmVolumeArgs> listAllVolumes = volumeManager.listVolumes(
            null, prefix, prevKey, maxKeys);
        List<OmVolumeArgs> result = new ArrayList<>();
        // Filter all volumes by LIST ACL
        for (OmVolumeArgs volumeArgs : listAllVolumes) {
          if (hasAcls(userName, ResourceType.VOLUME, StoreType.OZONE,
              ACLType.LIST, volumeArgs.getVolume(), null, null)) {
            result.add(volumeArgs);
          }
        }
        return result;
      } else {
        // When ACL is not enabled, fallback to filter by owner
        return volumeManager.listVolumes(userName, prefix, prevKey, maxKeys);
      }
    } catch (Exception ex) {
      metrics.incNumVolumeListFails();
      auditSuccess = false;
      AUDIT.logReadFailure(buildAuditMessageForFailure(OMAction.LIST_VOLUMES,
          auditMap, ex));
      throw ex;
    } finally {
      if (auditSuccess) {
        AUDIT.logReadSuccess(buildAuditMessageForSuccess(OMAction.LIST_VOLUMES,
            auditMap));
      }
    }
  }

  /**
   * Lists volume all volumes in the cluster.
   *
   * @param prefix  - Filter prefix -- Return only entries that match this.
   * @param prevKey - Previous key -- List starts from the next from the
   *                prevkey
   * @param maxKeys - Max number of keys to return.
   * @return List of Volumes.
   * @throws IOException
   */
  @Override
  public List<OmVolumeArgs> listAllVolumes(String prefix, String prevKey, int
      maxKeys) throws IOException {
    boolean auditSuccess = true;
    Map<String, String> auditMap = new LinkedHashMap<>();
    auditMap.put(OzoneConsts.PREV_KEY, prevKey);
    auditMap.put(OzoneConsts.PREFIX, prefix);
    auditMap.put(OzoneConsts.MAX_KEYS, String.valueOf(maxKeys));
    auditMap.put(OzoneConsts.USERNAME, null);
    try {
      metrics.incNumVolumeLists();
      if (!allowListAllVolumes) {
        // Only admin can list all volumes when disallowed in config
        if (isAclEnabled) {
          checkAcls(ResourceType.VOLUME, StoreType.OZONE, ACLType.LIST,
              OzoneConsts.OZONE_ROOT, null, null);
        }
      }
      return volumeManager.listVolumes(null, prefix, prevKey, maxKeys);
    } catch (Exception ex) {
      metrics.incNumVolumeListFails();
      auditSuccess = false;
      AUDIT.logReadFailure(buildAuditMessageForFailure(OMAction.LIST_VOLUMES,
          auditMap, ex));
      throw ex;
    } finally {
      if (auditSuccess) {
        AUDIT.logReadSuccess(buildAuditMessageForSuccess(OMAction.LIST_VOLUMES,
            auditMap));
      }
    }
  }

  /**
   * {@inheritDoc}
   */
  @Override
  public List<OmBucketInfo> listBuckets(String volumeName,
      String startKey, String prefix, int maxNumOfBuckets)
      throws IOException {
    if (isAclEnabled) {
      checkAcls(ResourceType.VOLUME, StoreType.OZONE, ACLType.LIST, volumeName,
          null, null);
    }
    boolean auditSuccess = true;
    Map<String, String> auditMap = buildAuditMap(volumeName);
    auditMap.put(OzoneConsts.START_KEY, startKey);
    auditMap.put(OzoneConsts.PREFIX, prefix);
    auditMap.put(OzoneConsts.MAX_NUM_OF_BUCKETS,
        String.valueOf(maxNumOfBuckets));
    try {
      metrics.incNumBucketLists();
      return bucketManager.listBuckets(volumeName,
          startKey, prefix, maxNumOfBuckets);
    } catch (IOException ex) {
      metrics.incNumBucketListFails();
      auditSuccess = false;
      AUDIT.logReadFailure(buildAuditMessageForFailure(OMAction.LIST_BUCKETS,
          auditMap, ex));
      throw ex;
    } finally {
      if (auditSuccess) {
        AUDIT.logReadSuccess(buildAuditMessageForSuccess(OMAction.LIST_BUCKETS,
            auditMap));
      }
    }
  }

  /**
   * Gets the bucket information.
   *
   * @param volume - Volume name.
   * @param bucket - Bucket name.
   * @return OmBucketInfo or exception is thrown.
   * @throws IOException
   */
  @Override
  public OmBucketInfo getBucketInfo(String volume, String bucket)
      throws IOException {
    if (isAclEnabled) {
      checkAcls(ResourceType.BUCKET, StoreType.OZONE, ACLType.READ, volume,
          bucket, null);
    }
    boolean auditSuccess = true;
    Map<String, String> auditMap = buildAuditMap(volume);
    auditMap.put(OzoneConsts.BUCKET, bucket);
    try {
      metrics.incNumBucketInfos();
      return bucketManager.getBucketInfo(volume, bucket);
    } catch (Exception ex) {
      metrics.incNumBucketInfoFails();
      auditSuccess = false;
      AUDIT.logReadFailure(buildAuditMessageForFailure(OMAction.READ_BUCKET,
          auditMap, ex));
      throw ex;
    } finally {
      if (auditSuccess) {
        AUDIT.logReadSuccess(buildAuditMessageForSuccess(OMAction.READ_BUCKET,
            auditMap));
      }
    }
  }

  /**
   * Lookup a key.
   *
   * @param args - attributes of the key.
   * @return OmKeyInfo - the info about the requested key.
   * @throws IOException
   */
  @Override
  public OmKeyInfo lookupKey(OmKeyArgs args) throws IOException {
    ResolvedBucket bucket = resolveBucketLink(args);

    if (isAclEnabled) {
      checkAcls(ResourceType.KEY, StoreType.OZONE, ACLType.READ,
          bucket.realVolume(), bucket.realBucket(), args.getKeyName());
    }

    boolean auditSuccess = true;
    Map<String, String> auditMap = bucket.audit(args.toAuditMap());

    args = bucket.update(args);

    try {
      metrics.incNumKeyLookups();
      return keyManager.lookupKey(args, getClientAddress());
    } catch (Exception ex) {
      metrics.incNumKeyLookupFails();
      auditSuccess = false;
      AUDIT.logReadFailure(buildAuditMessageForFailure(OMAction.READ_KEY,
          auditMap, ex));
      throw ex;
    } finally {
      if (auditSuccess) {
        AUDIT.logReadSuccess(buildAuditMessageForSuccess(OMAction.READ_KEY,
            auditMap));
      }
    }
  }

  @Override
  public List<OmKeyInfo> listKeys(String volumeName, String bucketName,
      String startKey, String keyPrefix, int maxKeys) throws IOException {

    ResolvedBucket bucket = resolveBucketLink(Pair.of(volumeName, bucketName));

    if (isAclEnabled) {
      checkAcls(ResourceType.BUCKET, StoreType.OZONE, ACLType.LIST,
          bucket.realVolume(), bucket.realBucket(), keyPrefix);
    }

    boolean auditSuccess = true;
    Map<String, String> auditMap = bucket.audit();
    auditMap.put(OzoneConsts.START_KEY, startKey);
    auditMap.put(OzoneConsts.MAX_KEYS, String.valueOf(maxKeys));
    auditMap.put(OzoneConsts.KEY_PREFIX, keyPrefix);

    try {
      metrics.incNumKeyLists();
      return keyManager.listKeys(bucket.realVolume(), bucket.realBucket(),
          startKey, keyPrefix, maxKeys);
    } catch (IOException ex) {
      metrics.incNumKeyListFails();
      auditSuccess = false;
      AUDIT.logReadFailure(buildAuditMessageForFailure(OMAction.LIST_KEYS,
          auditMap, ex));
      throw ex;
    } finally {
      if (auditSuccess) {
        AUDIT.logReadSuccess(buildAuditMessageForSuccess(OMAction.LIST_KEYS,
            auditMap));
      }
    }
  }

  @Override
  public List<RepeatedOmKeyInfo> listTrash(String volumeName,
      String bucketName, String startKeyName, String keyPrefix, int maxKeys)
      throws IOException {

    // bucket links not supported

    if (isAclEnabled) {
      checkAcls(ResourceType.BUCKET, StoreType.OZONE, ACLType.LIST,
          volumeName, bucketName, keyPrefix);
    }

    boolean auditSuccess = true;
    Map<String, String> auditMap = buildAuditMap(volumeName);
    auditMap.put(OzoneConsts.BUCKET, bucketName);
    auditMap.put(OzoneConsts.START_KEY, startKeyName);
    auditMap.put(OzoneConsts.KEY_PREFIX, keyPrefix);
    auditMap.put(OzoneConsts.MAX_KEYS, String.valueOf(maxKeys));

    try {
      metrics.incNumTrashKeyLists();
      return keyManager.listTrash(volumeName, bucketName,
          startKeyName, keyPrefix, maxKeys);
    } catch (IOException ex) {
      metrics.incNumTrashKeyListFails();
      auditSuccess = false;
      AUDIT.logReadFailure(buildAuditMessageForFailure(OMAction.LIST_TRASH,
          auditMap, ex));
      throw ex;
    } finally {
      if (auditSuccess) {
        AUDIT.logReadSuccess(buildAuditMessageForSuccess(OMAction.LIST_TRASH,
            auditMap));
      }
    }
  }

  private Map<String, String> buildAuditMap(String volume) {
    Map<String, String> auditMap = new LinkedHashMap<>();
    auditMap.put(OzoneConsts.VOLUME, volume);
    return auditMap;
  }

  public AuditLogger getAuditLogger() {
    return AUDIT;
  }

  @Override
  public AuditMessage buildAuditMessageForSuccess(AuditAction op,
      Map<String, String> auditMap) {

    return new AuditMessage.Builder()
        .setUser(getRemoteUserName())
        .atIp(Server.getRemoteAddress())
        .forOperation(op)
        .withParams(auditMap)
        .withResult(AuditEventStatus.SUCCESS)
        .build();
  }

  @Override
  public AuditMessage buildAuditMessageForFailure(AuditAction op,
      Map<String, String> auditMap, Throwable throwable) {

    return new AuditMessage.Builder()
        .setUser(getRemoteUserName())
        .atIp(Server.getRemoteAddress())
        .forOperation(op)
        .withParams(auditMap)
        .withResult(AuditEventStatus.FAILURE)
        .withException(throwable)
        .build();
  }

  private void registerMXBean() {
    Map<String, String> jmxProperties = new HashMap<>();
    jmxProperties.put("component", "ServerRuntime");
    this.omInfoBeanName = HddsUtils.registerWithJmxProperties(
        "OzoneManager", "OzoneManagerInfo", jmxProperties, this);
  }

  private void unregisterMXBean() {
    if (this.omInfoBeanName != null) {
      MBeans.unregister(this.omInfoBeanName);
      this.omInfoBeanName = null;
    }
  }

  private static String getClientAddress() {
    String clientMachine = Server.getRemoteAddress();
    if (clientMachine == null) { //not a RPC client
      clientMachine = "";
    }
    return clientMachine;
  }

  @Override
  public String getRpcPort() {
    return "" + omRpcAddress.getPort();
  }

  @VisibleForTesting
  public OzoneManagerHttpServer getHttpServer() {
    return httpServer;
  }

  @Override
  public List<ServiceInfo> getServiceList() throws IOException {
    // When we implement multi-home this call has to be handled properly.
    List<ServiceInfo> services = new ArrayList<>();
    ServiceInfo.Builder omServiceInfoBuilder = ServiceInfo.newBuilder()
        .setNodeType(HddsProtos.NodeType.OM)
        .setHostname(omRpcAddress.getHostName())
        .setOmClientProtocolVersion(OZONE_OM_CLIENT_PROTOCOL_VERSION)
        .addServicePort(ServicePort.newBuilder()
            .setType(ServicePort.Type.RPC)
            .setValue(omRpcAddress.getPort())
            .build());
    if (httpServer != null
        && httpServer.getHttpAddress() != null) {
      omServiceInfoBuilder.addServicePort(ServicePort.newBuilder()
          .setType(ServicePort.Type.HTTP)
          .setValue(httpServer.getHttpAddress().getPort())
          .build());
    }
    if (httpServer != null
        && httpServer.getHttpsAddress() != null) {
      omServiceInfoBuilder.addServicePort(ServicePort.newBuilder()
          .setType(ServicePort.Type.HTTPS)
          .setValue(httpServer.getHttpsAddress().getPort())
          .build());
    }

    // Since this OM is processing the request, we can assume it to be the
    // leader OM

    OMRoleInfo omRole = OMRoleInfo.newBuilder()
        .setNodeId(getOMNodeId())
        .setServerRole(RaftPeerRole.LEADER.name())
        .build();
    omServiceInfoBuilder.setOmRoleInfo(omRole);

    if (isRatisEnabled) {
      if (omRatisServer != null) {
        omServiceInfoBuilder.addServicePort(ServicePort.newBuilder()
            .setType(ServicePort.Type.RATIS)
            .setValue(omNodeDetails.getRatisPort())
            .build());
      }

      for (OMNodeDetails peerNode : peerNodesMap.values()) {
        ServiceInfo.Builder peerOmServiceInfoBuilder = ServiceInfo.newBuilder()
            .setNodeType(HddsProtos.NodeType.OM)
            .setHostname(peerNode.getHostName())
            // For now assume peer is at the same version.
            // This field needs to be fetched from peer when rolling upgrades
            // are implemented.
            .setOmClientProtocolVersion(OZONE_OM_CLIENT_PROTOCOL_VERSION)
            .addServicePort(ServicePort.newBuilder()
                .setType(ServicePort.Type.RPC)
                .setValue(peerNode.getRpcPort())
                .build());

        OMRoleInfo peerOmRole = OMRoleInfo.newBuilder()
            .setNodeId(peerNode.getNodeId())
            .setServerRole(RaftPeerRole.FOLLOWER.name())
            .build();
        peerOmServiceInfoBuilder.setOmRoleInfo(peerOmRole);

        services.add(peerOmServiceInfoBuilder.build());
      }
    }

    services.add(omServiceInfoBuilder.build());

    // For client we have to return SCM with container protocol port,
    // not block protocol. This is information is being not used by
    // RpcClient, but for compatibility leaving as it is and also making sure
    // that this works for SCM HA.
    Collection<InetSocketAddress> scmAddresses = getScmAddressForClients(
        configuration);

    for (InetSocketAddress scmAddr : scmAddresses) {
      ServiceInfo.Builder scmServiceInfoBuilder = ServiceInfo.newBuilder()
          .setNodeType(HddsProtos.NodeType.SCM)
          .setHostname(scmAddr.getHostName())
          .addServicePort(ServicePort.newBuilder()
              .setType(ServicePort.Type.RPC)
              .setValue(scmAddr.getPort()).build());
      services.add(scmServiceInfoBuilder.build());
    }
    metrics.incNumGetServiceLists();
    // For now there is no exception that can can happen in this call,
    // so failure metrics is not handled. In future if there is any need to
    // handle exception in this method, we need to incorporate
    // metrics.incNumGetServiceListFails()
    return services;
  }

  @Override
  public ServiceInfoEx getServiceInfo() throws IOException {
    return new ServiceInfoEx(getServiceList(), caCertPem, caCertPemList);
  }

  @Override
  public StatusAndMessages finalizeUpgrade(String upgradeClientID)
      throws IOException {
    return upgradeFinalizer.finalize(upgradeClientID, this);
  }

  @Override
  public StatusAndMessages queryUpgradeFinalizationProgress(
      String upgradeClientID, boolean takeover, boolean readonly
  ) throws IOException {
    if (readonly) {
      return new StatusAndMessages(upgradeFinalizer.getStatus(),
          Collections.emptyList());
    }
    return upgradeFinalizer.reportStatus(upgradeClientID, takeover);
  }

  @Override
<<<<<<< HEAD
  /**
   * {@inheritDoc}
   */
  public S3SecretValue getS3Secret(String kerberosID) throws IOException {
    UserGroupInformation user = ProtobufRpcEngine.Server.getRemoteUser();

    // Check whether user name passed is matching with the current user or not.
    if (!user.getUserName().equals(kerberosID)) {
      throw new OMException("User mismatch. Requested user name is " +
          "mismatched " + kerberosID + ", with current user " +
          user.getUserName(), OMException.ResultCodes.USER_MISMATCH);
    }
    return s3SecretManager.getS3Secret(kerberosID);
  }

  @Override
  /**
   * {@inheritDoc}
   */
  public S3SecretValue getS3Secret(String kerberosID, boolean createIfNotExist)
          throws IOException {
    throw new UnsupportedOperationException("OzoneManager does not require " +
        "this to be implemented. As write requests use a new approach");
  }

  @Override
  public void createTenant(OmTenantArgs omTenantArgs) {
    throw new UnsupportedOperationException("OzoneManager does not require " +
        "this to be implemented. As write requests use a new approach");
  }

  @Override
  public DeleteTenantResponse deleteTenant(String tenantId) {
    throw new UnsupportedOperationException("OzoneManager does not require " +
        "this to be implemented. As write requests use a new approach");
  }

  /**
   * Assign user accessId to tenant.
   */
  public S3SecretValue tenantAssignUserAccessId(
      String username, String tenantId, String accessId) throws IOException {
    throw new UnsupportedOperationException("OzoneManager does not require " +
        "this to be implemented. As write requests use a new approach");
  }

  /**
   * Revoke user accessId to tenant.
   */
  public void tenantRevokeUserAccessId(String accessId) throws IOException {
    throw new UnsupportedOperationException("OzoneManager does not require " +
        "this to be implemented. As write requests use a new approach");
  }

  /**
   * Assign admin role to a user by an accessId in a tenant.
   */
  public void tenantAssignAdmin(String accessId, String tenantId,
                                boolean delegated) {
    throw new UnsupportedOperationException("OzoneManager does not require " +
        "this to be implemented. As write requests use a new approach");
  }

  /**
   * Revoke admin role of an accessId from a tenant.
   */
  public void tenantRevokeAdmin(String accessId, String tenantId) {
    throw new UnsupportedOperationException("OzoneManager does not require " +
        "this to be implemented. As write requests use a new approach");
  }

  /**
   * List tenants.
   */
  public TenantInfoList listTenant() throws IOException {

    final UserGroupInformation ugi = getRemoteUser();
    if (!isAdmin(ugi)) {
      final OMException omEx = new OMException(
          "Only Ozone admins are allowed to list tenants.", PERMISSION_DENIED);
      AUDIT.logWriteFailure(buildAuditMessageForFailure(
          OMAction.LIST_TENANT, new LinkedHashMap<>(), omEx));
      throw omEx;
    }

    final List<TenantInfo> tenantInfoList = new ArrayList<>();

    // TODO: Iterate cache first. See KeyManagerImpl#listStatus

    TableIterator<String, ? extends Table.KeyValue<String, OmDBTenantInfo>>
        iterator = metadataManager.getTenantStateTable().iterator();

    while (iterator.hasNext()) {
      final Table.KeyValue<String, OmDBTenantInfo> dbEntry = iterator.next();
      final OmDBTenantInfo omDBTenantInfo = dbEntry.getValue();
      assert(dbEntry.getKey().equals(omDBTenantInfo.getTenantId()));
      tenantInfoList.add(TenantInfo.newBuilder()
          .setTenantName(omDBTenantInfo.getTenantId())
          .setBucketNamespaceName(omDBTenantInfo.getBucketNamespaceName())
          .setAccountNamespaceName(omDBTenantInfo.getAccountNamespaceName())
          .setUserPolicyGroupName(omDBTenantInfo.getUserPolicyGroupName())
          .setBucketNamespaceName(omDBTenantInfo.getBucketPolicyGroupName())
          .build());
    }

    AUDIT.logReadSuccess(buildAuditMessageForSuccess(
        OMAction.LIST_TENANT, new LinkedHashMap<>()));

    return new TenantInfoList(tenantInfoList);
  }

  /**
   * Tenant get user info.
   */
  public TenantUserInfoValue tenantGetUserInfo(String userPrincipal)
      throws IOException {

    if (StringUtils.isEmpty(userPrincipal)) {
      return null;
    }

    final List<TenantAccessIdInfo> accessIdInfoList = new ArrayList<>();

    // Retrieve a list of accessIds associates to this user principal
    final OmDBKerberosPrincipalInfo kerberosPrincipalInfo =
        metadataManager.getPrincipalToAccessIdsTable().get(userPrincipal);
    if (kerberosPrincipalInfo == null) {
      return null;
    }
    final Set<String> accessIds = kerberosPrincipalInfo.getAccessIds();

    final Map<String, String> auditMap = new LinkedHashMap<>();
    auditMap.put("userPrincipal", userPrincipal);

    accessIds.forEach(accessId -> {
      try {
        final OmDBAccessIdInfo accessIdInfo =
            metadataManager.getTenantAccessIdTable().get(accessId);
        // Sanity check
        if (accessIdInfo == null) {
          LOG.error("Potential metadata error. Unexpected null accessIdInfo: "
              + "entry for accessId '{}' doesn't exist in TenantAccessIdTable",
              accessId);
          throw new NullPointerException("accessIdInfo is null");
        }
        assert(accessIdInfo.getUserPrincipal().equals(userPrincipal));
        accessIdInfoList.add(TenantAccessIdInfo.newBuilder()
            .setAccessId(accessId)
            .setTenantName(accessIdInfo.getTenantId())
            .setIsAdmin(accessIdInfo.getIsAdmin())
            .setIsDelegatedAdmin(accessIdInfo.getIsDelegatedAdmin())
            .build());
      } catch (IOException e) {
        LOG.error("Potential DB issue. Failed to retrieve OmDBAccessIdInfo "
            + "for accessId '{}' in TenantAccessIdTable.", accessId);
        // Audit
        auditMap.put("accessId", accessId);
        AUDIT.logWriteFailure(buildAuditMessageForFailure(
            OMAction.TENANT_GET_USER_INFO, auditMap, e));
        auditMap.remove("accessId");
      }
    });

    AUDIT.logReadSuccess(buildAuditMessageForSuccess(
        OMAction.TENANT_GET_USER_INFO, auditMap));

    return new TenantUserInfoValue(userPrincipal, accessIdInfoList);
  }

  @Override
  public TenantUserList listUsersInTenant(String tenantId, String prefix)
      throws IOException {

    if (StringUtils.isEmpty(tenantId)) {
      return null;
    }

    final Map<String, String> auditMap = new LinkedHashMap<>();
    auditMap.put(OzoneConsts.TENANT, tenantId);
    auditMap.put(OzoneConsts.USER_PREFIX, prefix);
    try {
      String userName = getRemoteUser().getUserName();
      if (!multiTenantManagr.isTenantAdmin(userName, tenantId)
          && !omAdminUsernames.contains(userName)) {
        throw new IOException("Only tenant and ozone admins can access this " +
            "API. '" + userName + "' is not an admin.");
      }

      final TenantUserList userList =
          multiTenantManagr.listUsersInTenant(tenantId, prefix);
      AUDIT.logReadSuccess(buildAuditMessageForSuccess(
          OMAction.TENANT_LIST_USER, auditMap));
      return userList;
    } catch (IOException ex) {
      AUDIT.logReadFailure(buildAuditMessageForFailure(
          OMAction.TENANT_LIST_USER, auditMap, ex));
      throw ex;
    }
  }

  @Override
  public OmVolumeArgs getS3Volume(String accessID) throws IOException {

    final String tenantId;
    try {
      tenantId = multiTenantManagr.getTenantForAccessID(accessID);
      // TODO: Get volume name from DB. Do not assume the same. e.g.
      //metadataManager.getTenantStateTable().get(tenantId)
      //    .getBucketNamespaceName();
      final String volumeName = tenantId;
      if (LOG.isDebugEnabled()) {
        LOG.debug("Get S3 volume request for access ID {} belonging to tenant" +
                " {} is directed to the volume {}.", accessID, tenantId,
            volumeName);
      }
      // This call performs acl checks and checks volume existence.
      return getVolumeInfo(volumeName);

    } catch (OMException ex) {
      if (ex.getResult().equals(INVALID_ACCESSID)) {
        // If the user is not associated with a tenant, they will use the
        // default s3 volume.
        String defaultS3volume =
            HddsClientUtils.getDefaultS3VolumeName(configuration);

        if (LOG.isDebugEnabled()) {
          LOG.debug("No tenant found for access ID {}. Directing " +
              "requests to default s3 volume {}.", accessID, defaultS3volume);
        }
        return getVolumeInfo(defaultS3volume);
      }
      throw ex;
    }
  }

  @Override
  public S3SecretValue setS3Secret(String accessId, String secretKey) {
    throw new UnsupportedOperationException("OzoneManager does not require " +
            "this to be implemented. As write requests use a new approach");
  }

  @Override
  public void revokeS3Secret(String kerberosID) {
    throw new UnsupportedOperationException("OzoneManager does not require " +
            "this to be implemented. As write requests use a new approach");
  }

  @Override
  public OmMultipartInfo initiateMultipartUpload(OmKeyArgs keyArgs) throws
      IOException {

    Preconditions.checkNotNull(keyArgs);
    ResolvedBucket bucket = resolveBucketLink(keyArgs);

    Map<String, String> auditMap = bucket.audit(keyArgs.toAuditMap());

    keyArgs = bucket.update(keyArgs);

    metrics.incNumInitiateMultipartUploads();
    try {
      OmMultipartInfo result = keyManager.initiateMultipartUpload(keyArgs);
      AUDIT.logWriteSuccess(buildAuditMessageForSuccess(
          OMAction.INITIATE_MULTIPART_UPLOAD, auditMap));
      return result;
    } catch (IOException ex) {
      AUDIT.logWriteFailure(buildAuditMessageForFailure(
          OMAction.INITIATE_MULTIPART_UPLOAD, auditMap, ex));
      metrics.incNumInitiateMultipartUploadFails();
      throw ex;
    }
  }

  @Override
  public OmMultipartCommitUploadPartInfo commitMultipartUploadPart(
      OmKeyArgs keyArgs, long clientID) throws IOException {

    Preconditions.checkNotNull(keyArgs);
    ResolvedBucket bucket = resolveBucketLink(keyArgs);

    Map<String, String> auditMap = bucket.audit(keyArgs.toAuditMap());

    keyArgs = bucket.update(keyArgs);

    metrics.incNumCommitMultipartUploadParts();
    try {
      OmMultipartCommitUploadPartInfo result =
          keyManager.commitMultipartUploadPart(keyArgs, clientID);
      AUDIT.logWriteSuccess(buildAuditMessageForSuccess(
          OMAction.COMMIT_MULTIPART_UPLOAD_PARTKEY, auditMap));
      return result;
    } catch (IOException ex) {
      AUDIT.logWriteFailure(buildAuditMessageForFailure(
          OMAction.INITIATE_MULTIPART_UPLOAD, auditMap, ex));
      metrics.incNumCommitMultipartUploadPartFails();
      throw ex;
    }
  }

  @Override
  public OmMultipartUploadCompleteInfo completeMultipartUpload(
      OmKeyArgs omKeyArgs, OmMultipartUploadCompleteList multipartUploadList)
      throws IOException {

    Preconditions.checkNotNull(omKeyArgs);
    ResolvedBucket bucket = resolveBucketLink(omKeyArgs);

    Map<String, String> auditMap = bucket.audit(omKeyArgs.toAuditMap());
    auditMap.put(OzoneConsts.MULTIPART_LIST, multipartUploadList
        .getMultipartMap().toString());

    omKeyArgs = bucket.update(omKeyArgs);

    metrics.incNumCompleteMultipartUploads();
    try {
      OmMultipartUploadCompleteInfo result = keyManager.completeMultipartUpload(
              omKeyArgs, multipartUploadList);
      AUDIT.logWriteSuccess(buildAuditMessageForSuccess(OMAction
          .COMPLETE_MULTIPART_UPLOAD, auditMap));
      return result;
    } catch (IOException ex) {
      metrics.incNumCompleteMultipartUploadFails();
      AUDIT.logWriteFailure(buildAuditMessageForFailure(OMAction
          .COMPLETE_MULTIPART_UPLOAD, auditMap, ex));
      throw ex;
    }
  }

  @Override
  public void abortMultipartUpload(OmKeyArgs omKeyArgs) throws IOException {

    Preconditions.checkNotNull(omKeyArgs);
    ResolvedBucket bucket = resolveBucketLink(omKeyArgs);

    Map<String, String> auditMap = bucket.audit(omKeyArgs.toAuditMap());

    omKeyArgs = bucket.update(omKeyArgs);

    metrics.incNumAbortMultipartUploads();
    try {
      keyManager.abortMultipartUpload(omKeyArgs);
      AUDIT.logWriteSuccess(buildAuditMessageForSuccess(OMAction
          .COMPLETE_MULTIPART_UPLOAD, auditMap));
    } catch (IOException ex) {
      metrics.incNumAbortMultipartUploadFails();
      AUDIT.logWriteFailure(buildAuditMessageForFailure(OMAction
          .COMPLETE_MULTIPART_UPLOAD, auditMap, ex));
      throw ex;
    }

  }

  @Override
=======
>>>>>>> 173f46aa
  public OmMultipartUploadListParts listParts(final String volumeName,
      final String bucketName, String keyName, String uploadID,
      int partNumberMarker, int maxParts)  throws IOException {

    ResolvedBucket bucket = resolveBucketLink(Pair.of(volumeName, bucketName));

    Map<String, String> auditMap = bucket.audit();
    auditMap.put(OzoneConsts.KEY, keyName);
    auditMap.put(OzoneConsts.UPLOAD_ID, uploadID);
    auditMap.put(OzoneConsts.PART_NUMBER_MARKER,
        Integer.toString(partNumberMarker));
    auditMap.put(OzoneConsts.MAX_PARTS, Integer.toString(maxParts));

    metrics.incNumListMultipartUploadParts();
    try {
      OmMultipartUploadListParts omMultipartUploadListParts =
          keyManager.listParts(bucket.realVolume(), bucket.realBucket(),
              keyName, uploadID, partNumberMarker, maxParts);
      AUDIT.logWriteSuccess(buildAuditMessageForSuccess(OMAction
          .LIST_MULTIPART_UPLOAD_PARTS, auditMap));
      return omMultipartUploadListParts;
    } catch (IOException ex) {
      metrics.incNumListMultipartUploadPartFails();
      AUDIT.logWriteFailure(buildAuditMessageForFailure(OMAction
          .LIST_MULTIPART_UPLOAD_PARTS, auditMap, ex));
      throw ex;
    }
  }

  @Override
  public OmMultipartUploadList listMultipartUploads(String volumeName,
      String bucketName, String prefix) throws IOException {

    ResolvedBucket bucket = resolveBucketLink(Pair.of(volumeName, bucketName));

    Map<String, String> auditMap = bucket.audit();
    auditMap.put(OzoneConsts.PREFIX, prefix);

    metrics.incNumListMultipartUploads();
    try {
      OmMultipartUploadList omMultipartUploadList =
          keyManager.listMultipartUploads(bucket.realVolume(),
              bucket.realBucket(), prefix);
      AUDIT.logWriteSuccess(buildAuditMessageForSuccess(OMAction
          .LIST_MULTIPART_UPLOADS, auditMap));
      return omMultipartUploadList;

    } catch (IOException ex) {
      metrics.incNumListMultipartUploadFails();
      AUDIT.logWriteFailure(buildAuditMessageForFailure(OMAction
          .LIST_MULTIPART_UPLOADS, auditMap, ex));
      throw ex;
    }

  }

  @Override
  public OzoneFileStatus getFileStatus(OmKeyArgs args) throws IOException {
    ResolvedBucket bucket = resolveBucketLink(args);

    boolean auditSuccess = true;
    Map<String, String> auditMap = bucket.audit(args.toAuditMap());

    args = bucket.update(args);

    try {
      metrics.incNumGetFileStatus();
      return keyManager.getFileStatus(args, getClientAddress());
    } catch (IOException ex) {
      metrics.incNumGetFileStatusFails();
      auditSuccess = false;
      AUDIT.logReadFailure(
          buildAuditMessageForFailure(OMAction.GET_FILE_STATUS, auditMap, ex));
      throw ex;
    } finally {
      if (auditSuccess) {
        AUDIT.logReadSuccess(
            buildAuditMessageForSuccess(OMAction.GET_FILE_STATUS, auditMap));
      }
    }
  }

  private ResourceType getResourceType(OmKeyArgs args) {
    if (args.getKeyName() == null || args.getKeyName().length() == 0) {
      return ResourceType.BUCKET;
    }
    return ResourceType.KEY;
  }

  @Override
  public OmKeyInfo lookupFile(OmKeyArgs args) throws IOException {
    ResolvedBucket bucket = resolveBucketLink(args);

    if (isAclEnabled) {
      checkAcls(ResourceType.KEY, StoreType.OZONE, ACLType.READ,
          bucket.realVolume(), bucket.realBucket(), args.getKeyName());
    }

    boolean auditSuccess = true;
    Map<String, String> auditMap = bucket.audit(args.toAuditMap());

    args = bucket.update(args);

    try {
      metrics.incNumLookupFile();
      return keyManager.lookupFile(args, getClientAddress());
    } catch (Exception ex) {
      metrics.incNumLookupFileFails();
      auditSuccess = false;
      AUDIT.logWriteFailure(buildAuditMessageForFailure(OMAction.LOOKUP_FILE,
          auditMap, ex));
      throw ex;
    } finally {
      if (auditSuccess) {
        AUDIT.logWriteSuccess(buildAuditMessageForSuccess(
            OMAction.LOOKUP_FILE, auditMap));
      }
    }
  }

  @Override
  public List<OzoneFileStatus> listStatus(OmKeyArgs args, boolean recursive,
      String startKey, long numEntries) throws IOException {

    ResolvedBucket bucket = resolveBucketLink(args);

    if (isAclEnabled) {
      checkAcls(getResourceType(args), StoreType.OZONE, ACLType.READ,
          bucket.realVolume(), bucket.realBucket(), args.getKeyName());
    }

    boolean auditSuccess = true;
    Map<String, String> auditMap = bucket.audit(args.toAuditMap());

    args = bucket.update(args);

    try {
      metrics.incNumListStatus();
      return keyManager.listStatus(args, recursive, startKey, numEntries,
              getClientAddress());
    } catch (Exception ex) {
      metrics.incNumListStatusFails();
      auditSuccess = false;
      AUDIT.logReadFailure(buildAuditMessageForFailure(OMAction.LIST_STATUS,
          auditMap, ex));
      throw ex;
    } finally {
      if (auditSuccess) {
        AUDIT.logReadSuccess(buildAuditMessageForSuccess(
            OMAction.LIST_STATUS, auditMap));
      }
    }
  }

  private void auditAcl(OzoneObj ozoneObj, List<OzoneAcl> ozoneAcl,
      OMAction omAction, Exception ex) {
    Map<String, String> auditMap = ozoneObj.toAuditMap();
    if (ozoneAcl != null) {
      auditMap.put(OzoneConsts.ACL, ozoneAcl.toString());
    }

    if (ex == null) {
      AUDIT.logWriteSuccess(
          buildAuditMessageForSuccess(omAction, auditMap));
    } else {
      AUDIT.logWriteFailure(
          buildAuditMessageForFailure(omAction, auditMap, ex));
    }
  }

  /**
   * Returns list of ACLs for given Ozone object.
   *
   * @param obj Ozone object.
   * @throws IOException if there is error.
   */
  @Override
  public List<OzoneAcl> getAcl(OzoneObj obj) throws IOException {
    boolean auditSuccess = true;

    try {
      if (isAclEnabled) {
        checkAcls(obj.getResourceType(), obj.getStoreType(), ACLType.READ_ACL,
            obj.getVolumeName(), obj.getBucketName(), obj.getKeyName());
      }
      metrics.incNumGetAcl();
      switch (obj.getResourceType()) {
      case VOLUME:
        return volumeManager.getAcl(obj);
      case BUCKET:
        return bucketManager.getAcl(obj);
      case KEY:
        return keyManager.getAcl(obj);
      case PREFIX:
        return prefixManager.getAcl(obj);

      default:
        throw new OMException("Unexpected resource type: " +
            obj.getResourceType(), INVALID_REQUEST);
      }
    } catch (Exception ex) {
      auditSuccess = false;
      auditAcl(obj, null, OMAction.GET_ACL, ex);
      throw ex;
    } finally {
      if (auditSuccess) {
        auditAcl(obj, null, OMAction.GET_ACL, null);
      }
    }
  }

  /**
   * Download and install latest checkpoint from leader OM.
   *
   * @param leaderId peerNodeID of the leader OM
   * @return If checkpoint is installed successfully, return the
   *         corresponding termIndex. Otherwise, return null.
   */
  public TermIndex installSnapshotFromLeader(String leaderId) {
    if (omSnapshotProvider == null) {
      LOG.error("OM Snapshot Provider is not configured as there are no peer " +
          "nodes.");
      return null;
    }

    DBCheckpoint omDBCheckpoint = getDBCheckpointFromLeader(leaderId);
    LOG.info("Downloaded checkpoint from Leader {} to the location {}",
        leaderId, omDBCheckpoint.getCheckpointLocation());

    TermIndex termIndex = null;
    try {
      termIndex = installCheckpoint(leaderId, omDBCheckpoint);
    } catch (Exception ex) {
      LOG.error("Failed to install snapshot from Leader OM.", ex);
    }
    return termIndex;
  }

  /**
   * Install checkpoint. If the checkpoints snapshot index is greater than
   * OM's last applied transaction index, then re-initialize the OM
   * state via this checkpoint. Before re-initializing OM state, the OM Ratis
   * server should be stopped so that no new transactions can be applied.
   */
  TermIndex installCheckpoint(String leaderId, DBCheckpoint omDBCheckpoint)
      throws Exception {

    Path checkpointLocation = omDBCheckpoint.getCheckpointLocation();
    TransactionInfo checkpointTrxnInfo = OzoneManagerRatisUtils
        .getTrxnInfoFromCheckpoint(configuration, checkpointLocation);

    LOG.info("Installing checkpoint with OMTransactionInfo {}",
        checkpointTrxnInfo);

    return installCheckpoint(leaderId, checkpointLocation, checkpointTrxnInfo);
  }

  TermIndex installCheckpoint(String leaderId, Path checkpointLocation,
      TransactionInfo checkpointTrxnInfo) throws Exception {

    File oldDBLocation = metadataManager.getStore().getDbLocation();
    try {
      // Stop Background services
      stopServices();

      // Pause the State Machine so that no new transactions can be applied.
      // This action also clears the OM Double Buffer so that if there are any
      // pending transactions in the buffer, they are discarded.
      omRatisServer.getOmStateMachine().pause();
    } catch (Exception e) {
      LOG.error("Failed to stop/ pause the services. Cannot proceed with " +
          "installing the new checkpoint.");
      // During stopServices, if KeyManager was stopped successfully and
      // OMMetadataManager stop failed, we should restart the KeyManager.
      keyManager.start(configuration);
      startTrashEmptier(configuration);
      throw e;
    }

    File dbBackup = null;
    TermIndex termIndex = omRatisServer.getLastAppliedTermIndex();
    long term = termIndex.getTerm();
    long lastAppliedIndex = termIndex.getIndex();

    // Check if current applied log index is smaller than the downloaded
    // checkpoint transaction index. If yes, proceed by stopping the ratis
    // server so that the OM state can be re-initialized. If no then do not
    // proceed with installSnapshot.
    boolean canProceed = OzoneManagerRatisUtils.verifyTransactionInfo(
        checkpointTrxnInfo, lastAppliedIndex, leaderId, checkpointLocation);

    if (canProceed) {
      try {
        dbBackup = replaceOMDBWithCheckpoint(lastAppliedIndex, oldDBLocation,
            checkpointLocation);
        term = checkpointTrxnInfo.getTerm();
        lastAppliedIndex = checkpointTrxnInfo.getTransactionIndex();
        LOG.info("Replaced DB with checkpoint from OM: {}, term: {}, index: {}",
            leaderId, term, lastAppliedIndex);
      } catch (Exception e) {
        LOG.error("Failed to install Snapshot from {} as OM failed to replace" +
            " DB with downloaded checkpoint. Reloading old OM state.", e);
      }
    } else {
      LOG.warn("Cannot proceed with InstallSnapshot as OM is at TermIndex {} " +
          "and checkpoint has lower TermIndex {}. Reloading old state of OM.",
          termIndex, checkpointTrxnInfo.getTermIndex());
    }

    // Reload the OM DB store with the new checkpoint.
    // Restart (unpause) the state machine and update its last applied index
    // to the installed checkpoint's snapshot index.
    try {
      reloadOMState(lastAppliedIndex, term);
      omRatisServer.getOmStateMachine().unpause(lastAppliedIndex, term);
      LOG.info("Reloaded OM state with Term: {} and Index: {}", term,
          lastAppliedIndex);
    } catch (Exception ex) {
      String errorMsg = "Failed to reload OM state and instantiate services.";
      exitManager.exitSystem(1, errorMsg, ex, LOG);
    }

    // Delete the backup DB
    try {
      if (dbBackup != null) {
        FileUtils.deleteFully(dbBackup);
      }
    } catch (Exception e) {
      LOG.error("Failed to delete the backup of the original DB {}", dbBackup);
    }

    if (lastAppliedIndex != checkpointTrxnInfo.getTransactionIndex()) {
      // Install Snapshot failed and old state was reloaded. Return null to
      // Ratis to indicate that installation failed.
      return null;
    }

    // TODO: We should only return the snpashotIndex to the leader.
    //  Should be fixed after RATIS-586
    TermIndex newTermIndex = TermIndex.valueOf(term, lastAppliedIndex);
    return newTermIndex;
  }


  /**
   * Download the latest OM DB checkpoint from the leader OM.
   *
   * @param leaderId OMNodeID of the leader OM node.
   * @return latest DB checkpoint from leader OM.
   */
  private DBCheckpoint getDBCheckpointFromLeader(String leaderId) {
    LOG.info("Downloading checkpoint from leader OM {} and reloading state " +
        "from the checkpoint.", leaderId);

    try {
      return omSnapshotProvider.getOzoneManagerDBSnapshot(leaderId);
    } catch (IOException e) {
      LOG.error("Failed to download checkpoint from OM leader {}", leaderId, e);
    }
    return null;
  }

  void stopServices() throws Exception {
    keyManager.stop();
    stopSecretManager();
    metadataManager.stop();
    stopTrashEmptier();
  }

  private void stopTrashEmptier() {
    if (this.emptier != null) {
      emptier.interrupt();
      emptier = null;
    }
  }

  /**
   * Replace the current OM DB with the new DB checkpoint.
   *
   * @param lastAppliedIndex the last applied index in the current OM DB.
   * @param checkpointPath   path to the new DB checkpoint
   * @return location of backup of the original DB
   * @throws Exception
   */
  File replaceOMDBWithCheckpoint(long lastAppliedIndex, File oldDB,
      Path checkpointPath) throws IOException {

    // Take a backup of the current DB
    String dbBackupName = OzoneConsts.OM_DB_BACKUP_PREFIX +
        lastAppliedIndex + "_" + System.currentTimeMillis();
    File dbDir = oldDB.getParentFile();
    File dbBackup = new File(dbDir, dbBackupName);

    try {
      Files.move(oldDB.toPath(), dbBackup.toPath());
    } catch (IOException e) {
      LOG.error("Failed to create a backup of the current DB. Aborting " +
          "snapshot installation.");
      throw e;
    }

    // Move the new DB checkpoint into the om metadata dir
    Path markerFile = new File(dbDir, DB_TRANSIENT_MARKER).toPath();
    try {
      // Create a Transient Marker file. This file will be deleted if the
      // checkpoint DB is successfully moved to the old DB location or if the
      // old DB backup is reset to its location. If not, then the OM DB is in
      // an inconsistent state and this marker file will fail OM from
      // starting up.
      Files.createFile(markerFile);
      Files.move(checkpointPath, oldDB.toPath());
      Files.deleteIfExists(markerFile);
    } catch (IOException e) {
      LOG.error("Failed to move downloaded DB checkpoint {} to metadata " +
              "directory {}. Resetting to original DB.", checkpointPath,
          oldDB.toPath());
      try {
        Files.move(dbBackup.toPath(), oldDB.toPath());
        Files.deleteIfExists(markerFile);
      } catch (IOException ex) {
        String errorMsg = "Failed to reset to original DB. OM is in an " +
            "inconsistent state.";
        exitManager.exitSystem(1, errorMsg, ex, LOG);
      }
      throw e;
    }
    return dbBackup;
  }

  /**
   * Re-instantiate MetadataManager with new DB checkpoint.
   * All the classes which use/ store MetadataManager should also be updated
   * with the new MetadataManager instance.
   */
  void reloadOMState(long newSnapshotIndex, long newSnapshotTermIndex)
      throws IOException {

    instantiateServices(true);

    // Restart required services
    metadataManager.start(configuration);
    keyManager.start(configuration);
    startTrashEmptier(configuration);

    // Set metrics and start metrics back ground thread
    metrics.setNumVolumes(metadataManager.countRowsInTable(metadataManager
        .getVolumeTable()));
    metrics.setNumBuckets(metadataManager.countRowsInTable(metadataManager
        .getBucketTable()));
    metrics.setNumKeys(metadataManager.countEstimatedRowsInTable(metadataManager
        .getKeyTable(getBucketLayout())));

    // FSO(FILE_SYSTEM_OPTIMIZED)
    metrics.setNumDirs(metadataManager
        .countEstimatedRowsInTable(metadataManager.getDirectoryTable()));
    metrics.setNumFiles(metadataManager
        .countEstimatedRowsInTable(metadataManager.getFileTable()));

    // Delete the omMetrics file if it exists and save the a new metrics file
    // with new data
    Files.deleteIfExists(getMetricsStorageFile().toPath());
    saveOmMetrics();

    // Update OM snapshot index with the new snapshot index (from the new OM
    // DB state).
    omRatisSnapshotInfo.updateTermIndex(newSnapshotTermIndex, newSnapshotIndex);
  }

  public static Logger getLogger() {
    return LOG;
  }

  public OzoneConfiguration getConfiguration() {
    return configuration;
  }

  @VisibleForTesting
  public void setConfiguration(OzoneConfiguration conf) {
    this.configuration = conf;
  }

  public OzoneConfiguration reloadConfiguration() {
    if (testReloadConfigFlag) {
      // If this flag is set, do not reload config
      return this.configuration;
    }
    return new OzoneConfiguration();
  }

  public static void setTestReloadConfigFlag(boolean testReloadConfigFlag) {
    OzoneManager.testReloadConfigFlag = testReloadConfigFlag;
  }

  public static void setTestSecureOmFlag(boolean testSecureOmFlag) {
    OzoneManager.testSecureOmFlag = testSecureOmFlag;
  }

  public OMNodeDetails getNodeDetails() {
    return omNodeDetails;
  }

  public String getOMNodeId() {
    return omNodeDetails.getNodeId();
  }

  public String getOMServiceId() {
    return omNodeDetails.getServiceId();
  }

  @VisibleForTesting
  public List<OMNodeDetails> getPeerNodes() {
    return new ArrayList<>(peerNodesMap.values());
  }

  @VisibleForTesting
  public CertificateClient getCertificateClient() {
    return certClient;
  }

  public String getComponent() {
    return omComponent;
  }

  /**
   * Return maximum volumes count per user.
   *
   * @return maxUserVolumeCount
   */
  public long getMaxUserVolumeCount() {
    return maxUserVolumeCount;
  }
  /**
   * Return true, if the current OM node is leader and in ready state to
   * process the requests.
   *
   * If ratis is not enabled, then it always returns true.
   * @return
   */
  public boolean isLeaderReady() {
    return isRatisEnabled ?
        omRatisServer.checkLeaderStatus() == LEADER_AND_READY : true;
  }

  /**
   * Return if Ratis is enabled or not.
   *
   * @return
   */
  public boolean isRatisEnabled() {
    return isRatisEnabled;
  }

  /**
   * Get DB updates since a specific sequence number.
   *
   * @param dbUpdatesRequest request that encapsulates a sequence number.
   * @return Wrapper containing the updates.
   * @throws SequenceNumberNotFoundException if db is unable to read the data.
   */
  @Override
  public DBUpdates getDBUpdates(
      DBUpdatesRequest dbUpdatesRequest)
      throws SequenceNumberNotFoundException {
    DBUpdatesWrapper updatesSince = metadataManager.getStore()
        .getUpdatesSince(dbUpdatesRequest.getSequenceNumber());
    DBUpdates dbUpdates = new DBUpdates(updatesSince.getData());
    dbUpdates.setCurrentSequenceNumber(updatesSince.getCurrentSequenceNumber());
    return dbUpdates;
  }

  public OzoneDelegationTokenSecretManager getDelegationTokenMgr() {
    return delegationTokenMgr;
  }

  /**
   * Return list of OzoneAdministrators from config.
   */
  Collection<String> getOzoneAdminsFromConfig(OzoneConfiguration conf)
      throws IOException {
    Collection<String> ozAdmins =
        conf.getTrimmedStringCollection(OZONE_ADMINISTRATORS);
    String omSPN = UserGroupInformation.getCurrentUser().getShortUserName();
    if (!ozAdmins.contains(omSPN)) {
      ozAdmins.add(omSPN);
    }
    return ozAdmins;
  }

  /**
   * Return the list of Ozone administrators in effect.
   */
  Collection<String> getOmAdminUsernames() {
    return omAdminUsernames;
  }

  /**
   * Return true if a UserGroupInformation is OM admin, false otherwise.
   * @param callerUgi Caller UserGroupInformation
   */
  public boolean isAdmin(UserGroupInformation callerUgi) {
    if (callerUgi == null) {
      return false;
    } else {
      return isAdmin(callerUgi.getShortUserName())
          || isAdmin(callerUgi.getUserName());
    }
  }

  public boolean isAdmin(String username) {
    if (omAdminUsernames == null) {
      return false;
    } else {
      return omAdminUsernames.contains(OZONE_ADMINISTRATORS_WILDCARD) ||
          omAdminUsernames.contains(username);
    }
  }

  public boolean isTenantAdmin(UserGroupInformation callerUgi,
                               String tenantId, Boolean delegated) {
    if (callerUgi == null) {
      return false;
    } else {
      return isTenantAdmin(callerUgi.getShortUserName(), tenantId, delegated)
          || isTenantAdmin(callerUgi.getUserName(), tenantId, delegated);
    }
  }

  /**
   * Returns true if user is a tenant's admin, false otherwise.
   * @param username User name string.
   * @param tenantId Tenant name string.
   * @param delegated True if operation requires delegated admin permission.
   */
  public boolean isTenantAdmin(String username,
      String tenantId, Boolean delegated) {
    if (StringUtils.isEmpty(username) || StringUtils.isEmpty(tenantId)) {
      return false;
    }

    try {
      final OmDBKerberosPrincipalInfo principalInfo =
          getMetadataManager().getPrincipalToAccessIdsTable().get(username);

      if (principalInfo == null) {
        // The user is not assigned to any tenant
        return false;
      }

      // Find accessId assigned to the specified tenant
      for (final String accessId : principalInfo.getAccessIds()) {
        final OmDBAccessIdInfo accessIdInfo =
            getMetadataManager().getTenantAccessIdTable().get(accessId);
        if (tenantId.equals(accessIdInfo.getTenantId())) {
          if (!delegated) {
            return accessIdInfo.getIsAdmin();
          } else {
            return accessIdInfo.getIsAdmin()
                && accessIdInfo.getIsDelegatedAdmin();
          }
        }
      }
    } catch (IOException e) {
      LOG.error("Error while retrieving value for key '" + username
          + "' in PrincipalToAccessIdsTable");
    }

    return false;
  }

  /**
   * Returns true if OzoneNativeAuthorizer is enabled and false if otherwise.
   *
   * @return if native authorizer is enabled.
   */
  public boolean isNativeAuthorizerEnabled() {
    return isNativeAuthorizerEnabled;
  }

  @VisibleForTesting
  public boolean isRunning() {
    return omState == State.RUNNING;
  }

  private void startJVMPauseMonitor() {
    // Start jvm monitor
    jvmPauseMonitor = new JvmPauseMonitor();
    jvmPauseMonitor.init(configuration);
    jvmPauseMonitor.start();
  }

  public ResolvedBucket resolveBucketLink(KeyArgs args,
      OMClientRequest omClientRequest) throws IOException {
    return resolveBucketLink(
        Pair.of(args.getVolumeName(), args.getBucketName()), omClientRequest);
  }

  public ResolvedBucket resolveBucketLink(OmKeyArgs args)
      throws IOException {
    return resolveBucketLink(
        Pair.of(args.getVolumeName(), args.getBucketName()));
  }

  public ResolvedBucket resolveBucketLink(Pair<String, String> requested,
      OMClientRequest omClientRequest)
      throws IOException {
    Pair<String, String> resolved;
    if (isAclEnabled) {
      resolved = resolveBucketLink(requested, new HashSet<>(),
              omClientRequest.createUGI(), omClientRequest.getRemoteAddress(),
              omClientRequest.getHostName());
    } else {
      resolved = resolveBucketLink(requested, new HashSet<>(),
          null, null, null);
    }
    return new ResolvedBucket(requested, resolved);
  }

  public ResolvedBucket resolveBucketLink(Pair<String, String> requested)
      throws IOException {

    Pair<String, String> resolved;
    try {
      if (isAclEnabled) {
        InetAddress remoteIp = Server.getRemoteIp();
        resolved = resolveBucketLink(requested, new HashSet<>(),
            Server.getRemoteUser(),
            remoteIp,
            remoteIp != null ? remoteIp.getHostName() :
                omRpcAddress.getHostName());
      } else {
        resolved = resolveBucketLink(requested, new HashSet<>(),
            null, null, null);
      }
    } catch (Throwable t) {
      throw t;
    }
    return new ResolvedBucket(requested, resolved);
  }

  /**
   * Resolves bucket symlinks. Read permission is required for following links.
   *
   * @param volumeAndBucket the bucket to be resolved (if it is a link)
   * @param visited collects link buckets visited during the resolution to
   *   avoid infinite loops
   * @param {@link UserGroupInformation}
   * @param remoteAddress
   * @param hostName
   * @return bucket location possibly updated with its actual volume and bucket
   *   after following bucket links
   * @throws IOException (most likely OMException) if ACL check fails, bucket is
   *   not found, loop is detected in the links, etc.
   */
  private Pair<String, String> resolveBucketLink(
      Pair<String, String> volumeAndBucket,
      Set<Pair<String, String>> visited,
      UserGroupInformation userGroupInformation,
      InetAddress remoteAddress,
      String hostName) throws IOException {

    String volumeName = volumeAndBucket.getLeft();
    String bucketName = volumeAndBucket.getRight();
    OmBucketInfo info = bucketManager.getBucketInfo(volumeName, bucketName);
    if (!info.isLink()) {
      return volumeAndBucket;
    }

    if (!visited.add(volumeAndBucket)) {
      throw new OMException("Detected loop in bucket links",
          DETECTED_LOOP_IN_BUCKET_LINKS);
    }

    if (isAclEnabled) {
      final ACLType type = ACLType.READ;
      checkAcls(ResourceType.BUCKET, StoreType.OZONE, type,
          volumeName, bucketName, null, userGroupInformation,
          remoteAddress, hostName, true,
          getVolumeOwner(volumeName, type, ResourceType.BUCKET));
    }

    return resolveBucketLink(
        Pair.of(info.getSourceVolume(), info.getSourceBucket()),
        visited, userGroupInformation, remoteAddress, hostName);
  }

  @VisibleForTesting
  public void setExitManagerForTesting(ExitManager exitManagerForTesting) {
    exitManager = exitManagerForTesting;
  }

  public boolean getEnableFileSystemPaths() {
    return configuration.getBoolean(OZONE_OM_ENABLE_FILESYSTEM_PATHS,
        OZONE_OM_ENABLE_FILESYSTEM_PATHS_DEFAULT);
  }

  public String getOMDefaultBucketLayout() {
    return this.defaultBucketLayout;
  }

  /**
   * Create volume which is required for S3Gateway operations.
   * @throws IOException
   */
  private void addS3GVolumeToDB() throws IOException {
    String s3VolumeName = HddsClientUtils.getDefaultS3VolumeName(configuration);
    String dbVolumeKey = metadataManager.getVolumeKey(s3VolumeName);

    if (!s3VolumeName.equals(OzoneConfigKeys.OZONE_S3_VOLUME_NAME_DEFAULT)) {
      LOG.warn("Make sure that all S3Gateway use same volume name." +
          " Otherwise user need to manually create/configure Volume " +
          "configured by S3Gateway");
    }
    if (!metadataManager.getVolumeTable().isExist(dbVolumeKey)) {
      // the highest transaction ID is reserved for this operation.
      long transactionID = MAX_TRXN_ID + 1;
      long objectID = OmUtils.addEpochToTxId(metadataManager.getOmEpoch(),
          transactionID);
      String userName =
          UserGroupInformation.getCurrentUser().getShortUserName();

      // Add volume and user info to DB and cache.

      OmVolumeArgs omVolumeArgs = createS3VolumeInfo(s3VolumeName, objectID);

      String dbUserKey = metadataManager.getUserKey(userName);
      PersistedUserVolumeInfo userVolumeInfo =
          PersistedUserVolumeInfo.newBuilder()
          .setObjectID(objectID)
          .setUpdateID(transactionID)
          .addVolumeNames(s3VolumeName).build();


      // Commit to DB.
      try(BatchOperation batchOperation =
          metadataManager.getStore().initBatchOperation()) {
        metadataManager.getVolumeTable().putWithBatch(batchOperation,
            dbVolumeKey, omVolumeArgs);

        metadataManager.getUserTable().putWithBatch(batchOperation, dbUserKey,
            userVolumeInfo);

        metadataManager.getStore().commitBatchOperation(batchOperation);
      }

      // Add to cache.
      metadataManager.getVolumeTable().addCacheEntry(
          new CacheKey<>(dbVolumeKey),
          new CacheValue<>(Optional.of(omVolumeArgs), transactionID));
      metadataManager.getUserTable().addCacheEntry(
          new CacheKey<>(dbUserKey),
          new CacheValue<>(Optional.of(userVolumeInfo), transactionID));
      LOG.info("Created Volume {} With Owner {} required for S3Gateway " +
              "operations.", s3VolumeName, userName);
    }
  }

  private OmVolumeArgs createS3VolumeInfo(String s3Volume,
      long objectID) throws IOException {
    String userName = UserGroupInformation.getCurrentUser().getShortUserName();
    long time = Time.now();

    // We need to set the updateID to DEFAULT_OM_UPDATE_ID, because when
    // acl op on S3v volume during updateID check it will fail if we have a
    // value with maximum transactionID. Because updateID checks if new
    // new updateID is greater than previous updateID, otherwise it fails.

    OmVolumeArgs.Builder omVolumeArgs = new OmVolumeArgs.Builder()
        .setVolume(s3Volume)
        .setUpdateID(DEFAULT_OM_UPDATE_ID)
        .setObjectID(objectID)
        .setCreationTime(time)
        .setModificationTime(time)
        .setOwnerName(userName)
        .setAdminName(userName)
        .setQuotaInBytes(OzoneConsts.QUOTA_RESET);

    // Provide ACLType of ALL which is default acl rights for user and group.
    List<OzoneAcl> listOfAcls = new ArrayList<>();
    //User ACL
    listOfAcls.add(new OzoneAcl(ACLIdentityType.USER,
        userName, ACLType.ALL, ACCESS));
    //Group ACLs of the User
    List<String> userGroups = Arrays.asList(UserGroupInformation
        .createRemoteUser(userName).getGroupNames());

    userGroups.stream().forEach((group) -> listOfAcls.add(
        new OzoneAcl(ACLIdentityType.GROUP, group, ACLType.ALL, ACCESS)));

    // Add ACLs
    for (OzoneAcl ozoneAcl : listOfAcls) {
      omVolumeArgs.addOzoneAcls(ozoneAcl);
    }

    return omVolumeArgs.build();
  }

  public OMLayoutVersionManager getVersionManager() {
    return versionManager;
  }

  public OzoneManagerPrepareState getPrepareState() {
    return prepareState;
  }

  /**
   * Determines if the prepare gate should be enabled on this OM after OM
   * is restarted.
   * This must be done after metadataManager is instantiated
   * and before the RPC server is started.
   */
  private void instantiatePrepareStateOnStartup()
      throws IOException {
    TransactionInfo txnInfo = metadataManager.getTransactionInfoTable()
        .get(TRANSACTION_INFO_KEY);
    if (txnInfo == null) {
      // No prepare request could be received if there are not transactions.
      prepareState = new OzoneManagerPrepareState(configuration);
    } else {
      prepareState = new OzoneManagerPrepareState(configuration,
          txnInfo.getTransactionIndex());
      TransactionInfo dbPrepareValue =
          metadataManager.getTransactionInfoTable().get(PREPARE_MARKER_KEY);

      boolean hasMarkerFile =
          (prepareState.getState().getStatus() ==
              PrepareStatus.PREPARE_COMPLETED);
      boolean hasDBMarker = (dbPrepareValue != null);

      if (hasDBMarker) {
        long dbPrepareIndex = dbPrepareValue.getTransactionIndex();

        if (hasMarkerFile) {
          long prepareFileIndex = prepareState.getState().getIndex();
          // If marker and DB prepare index do not match, use the DB value
          // since this is synced through Ratis, to avoid divergence.
          if (prepareFileIndex != dbPrepareIndex) {
            LOG.warn("Prepare marker file index {} does not match DB prepare " +
                "index {}. Writing DB index to prepare file and maintaining " +
                "prepared state.", prepareFileIndex, dbPrepareIndex);
            prepareState.finishPrepare(dbPrepareIndex);
          }
          // Else, marker and DB are present and match, so OM is prepared.
        } else {
          // Prepare cancelled with startup flag to remove marker file.
          // Persist this to the DB.
          // If the startup flag is used it should be used on all OMs to avoid
          // divergence.
          metadataManager.getTransactionInfoTable().delete(PREPARE_MARKER_KEY);
        }
      } else if (hasMarkerFile) {
        // Marker file present but no DB entry present.
        // This should never happen. If a prepare request fails partway
        // through, OM should replay it so both the DB and marker file exist.
        throw new OMException("Prepare marker file found on startup without " +
            "a corresponding database entry. Corrupt prepare state.",
            ResultCodes.PREPARE_FAILED);
      }
      // Else, no DB or marker file, OM is not prepared.
    }
  }

  /**
   * Determines if the prepare gate should be enabled on this OM after OM
   * receives a snapshot.
   */
  private void instantiatePrepareStateAfterSnapshot()
      throws IOException {
    TransactionInfo txnInfo = metadataManager.getTransactionInfoTable()
        .get(TRANSACTION_INFO_KEY);
    if (txnInfo == null) {
      // No prepare request could be received if there are not transactions.
      prepareState = new OzoneManagerPrepareState(configuration);
    } else {
      prepareState = new OzoneManagerPrepareState(configuration,
          txnInfo.getTransactionIndex());
      TransactionInfo dbPrepareValue =
          metadataManager.getTransactionInfoTable().get(PREPARE_MARKER_KEY);

      boolean hasDBMarker = (dbPrepareValue != null);

      if (hasDBMarker) {
        // Snapshot contained a prepare request to apply.
        // Update the in memory prepare gate and marker file index.
        // If we have already done this, the operation is idempotent.
        long dbPrepareIndex = dbPrepareValue.getTransactionIndex();
        prepareState.restorePrepareFromIndex(dbPrepareIndex,
            txnInfo.getTransactionIndex());
      } else {
        // No DB marker.
        // Deletes marker file if exists, otherwise does nothing if we were not
        // already prepared.
        prepareState.cancelPrepare();
      }
    }
  }

  public int getMinMultipartUploadPartSize() {
    return minMultipartUploadPartSize;
  }

  @VisibleForTesting
  public void setMinMultipartUploadPartSize(int partSizeForTest) {
    this.minMultipartUploadPartSize = partSizeForTest;
  }


  /**
   * Write down Layout version of a finalized feature to DB on finalization.
   * @param lvm OMLayoutVersionManager
   * @param omMetadataManager omMetadataManager instance
   * @throws IOException on Error.
   */
  private void updateLayoutVersionInDB(OMLayoutVersionManager lvm,
                                       OMMetadataManager omMetadataManager)
      throws IOException {
    omMetadataManager.getMetaTable().put(LAYOUT_VERSION_KEY,
        String.valueOf(lvm.getMetadataLayoutVersion()));
  }

  private BucketLayout getBucketLayout() {
    return BucketLayout.DEFAULT;
  }
}<|MERGE_RESOLUTION|>--- conflicted
+++ resolved
@@ -67,6 +67,9 @@
 import org.apache.hadoop.hdds.protocolPB.SCMSecurityProtocolClientSideTranslatorPB;
 import org.apache.hadoop.hdds.scm.ScmInfo;
 import org.apache.hadoop.hdds.scm.client.HddsClientUtils;
+import org.apache.hadoop.hdds.utils.db.Table;
+import org.apache.hadoop.hdds.utils.db.Table.KeyValue;
+import org.apache.hadoop.hdds.utils.db.TableIterator;
 import org.apache.hadoop.ozone.om.helpers.BucketLayout;
 import org.apache.hadoop.hdds.scm.ha.SCMNodeInfo;
 import org.apache.hadoop.hdds.scm.protocol.ScmBlockLocationProtocol;
@@ -113,22 +116,13 @@
 import org.apache.hadoop.ozone.om.helpers.OMNodeDetails;
 import org.apache.hadoop.ozone.om.helpers.DBUpdates;
 import org.apache.hadoop.ozone.om.helpers.OmBucketInfo;
-<<<<<<< HEAD
 import org.apache.hadoop.ozone.om.helpers.OmDBAccessIdInfo;
 import org.apache.hadoop.ozone.om.helpers.OmDBKerberosPrincipalInfo;
 import org.apache.hadoop.ozone.om.helpers.OmDBTenantInfo;
-import org.apache.hadoop.ozone.om.helpers.OmDeleteKeys;
-=======
->>>>>>> 173f46aa
 import org.apache.hadoop.ozone.om.helpers.OmKeyArgs;
 import org.apache.hadoop.ozone.om.helpers.OmKeyInfo;
 import org.apache.hadoop.ozone.om.helpers.OmMultipartUploadList;
 import org.apache.hadoop.ozone.om.helpers.OmMultipartUploadListParts;
-<<<<<<< HEAD
-import org.apache.hadoop.ozone.om.helpers.OmRenameKeys;
-import org.apache.hadoop.ozone.om.helpers.OmTenantArgs;
-=======
->>>>>>> 173f46aa
 import org.apache.hadoop.ozone.om.helpers.OmVolumeArgs;
 import org.apache.hadoop.ozone.om.helpers.OzoneFileStatus;
 import org.apache.hadoop.ozone.om.helpers.RepeatedOmKeyInfo;
@@ -156,7 +150,6 @@
 import org.apache.hadoop.ozone.om.upgrade.OMUpgradeFinalizer;
 import org.apache.hadoop.ozone.protocol.proto.OzoneManagerAdminProtocolProtos.OzoneManagerAdminService;
 import org.apache.hadoop.ozone.protocol.proto.OzoneManagerProtocolProtos;
-import org.apache.hadoop.ozone.protocol.proto.OzoneManagerProtocolProtos.DeleteTenantResponse;
 import org.apache.hadoop.ozone.protocol.proto.OzoneManagerProtocolProtos.DBUpdatesRequest;
 import org.apache.hadoop.ozone.protocol.proto.OzoneManagerProtocolProtos.KeyArgs;
 import org.apache.hadoop.ozone.protocol.proto.OzoneManagerProtocolProtos.OMRoleInfo;
@@ -258,12 +251,8 @@
 import static org.apache.hadoop.ozone.om.exceptions.OMException.ResultCodes.DETECTED_LOOP_IN_BUCKET_LINKS;
 import static org.apache.hadoop.ozone.om.exceptions.OMException.ResultCodes.INVALID_AUTH_METHOD;
 import static org.apache.hadoop.ozone.om.exceptions.OMException.ResultCodes.INVALID_REQUEST;
-<<<<<<< HEAD
 import static org.apache.hadoop.ozone.om.exceptions.OMException.ResultCodes.INVALID_ACCESSID;
-import static org.apache.hadoop.ozone.om.exceptions.OMException.ResultCodes.KEY_NOT_FOUND;
 import static org.apache.hadoop.ozone.om.exceptions.OMException.ResultCodes.PERMISSION_DENIED;
-=======
->>>>>>> 173f46aa
 import static org.apache.hadoop.ozone.om.exceptions.OMException.ResultCodes.TOKEN_ERROR_OTHER;
 import static org.apache.hadoop.ozone.om.lock.OzoneManagerLock.Resource.BUCKET_LOCK;
 import static org.apache.hadoop.ozone.om.lock.OzoneManagerLock.Resource.VOLUME_LOCK;
@@ -2894,79 +2883,6 @@
     return upgradeFinalizer.reportStatus(upgradeClientID, takeover);
   }
 
-  @Override
-<<<<<<< HEAD
-  /**
-   * {@inheritDoc}
-   */
-  public S3SecretValue getS3Secret(String kerberosID) throws IOException {
-    UserGroupInformation user = ProtobufRpcEngine.Server.getRemoteUser();
-
-    // Check whether user name passed is matching with the current user or not.
-    if (!user.getUserName().equals(kerberosID)) {
-      throw new OMException("User mismatch. Requested user name is " +
-          "mismatched " + kerberosID + ", with current user " +
-          user.getUserName(), OMException.ResultCodes.USER_MISMATCH);
-    }
-    return s3SecretManager.getS3Secret(kerberosID);
-  }
-
-  @Override
-  /**
-   * {@inheritDoc}
-   */
-  public S3SecretValue getS3Secret(String kerberosID, boolean createIfNotExist)
-          throws IOException {
-    throw new UnsupportedOperationException("OzoneManager does not require " +
-        "this to be implemented. As write requests use a new approach");
-  }
-
-  @Override
-  public void createTenant(OmTenantArgs omTenantArgs) {
-    throw new UnsupportedOperationException("OzoneManager does not require " +
-        "this to be implemented. As write requests use a new approach");
-  }
-
-  @Override
-  public DeleteTenantResponse deleteTenant(String tenantId) {
-    throw new UnsupportedOperationException("OzoneManager does not require " +
-        "this to be implemented. As write requests use a new approach");
-  }
-
-  /**
-   * Assign user accessId to tenant.
-   */
-  public S3SecretValue tenantAssignUserAccessId(
-      String username, String tenantId, String accessId) throws IOException {
-    throw new UnsupportedOperationException("OzoneManager does not require " +
-        "this to be implemented. As write requests use a new approach");
-  }
-
-  /**
-   * Revoke user accessId to tenant.
-   */
-  public void tenantRevokeUserAccessId(String accessId) throws IOException {
-    throw new UnsupportedOperationException("OzoneManager does not require " +
-        "this to be implemented. As write requests use a new approach");
-  }
-
-  /**
-   * Assign admin role to a user by an accessId in a tenant.
-   */
-  public void tenantAssignAdmin(String accessId, String tenantId,
-                                boolean delegated) {
-    throw new UnsupportedOperationException("OzoneManager does not require " +
-        "this to be implemented. As write requests use a new approach");
-  }
-
-  /**
-   * Revoke admin role of an accessId from a tenant.
-   */
-  public void tenantRevokeAdmin(String accessId, String tenantId) {
-    throw new UnsupportedOperationException("OzoneManager does not require " +
-        "this to be implemented. As write requests use a new approach");
-  }
-
   /**
    * List tenants.
    */
@@ -2985,7 +2901,7 @@
 
     // TODO: Iterate cache first. See KeyManagerImpl#listStatus
 
-    TableIterator<String, ? extends Table.KeyValue<String, OmDBTenantInfo>>
+    TableIterator<String, ? extends KeyValue<String, OmDBTenantInfo>>
         iterator = metadataManager.getTenantStateTable().iterator();
 
     while (iterator.hasNext()) {
@@ -3132,124 +3048,6 @@
   }
 
   @Override
-  public S3SecretValue setS3Secret(String accessId, String secretKey) {
-    throw new UnsupportedOperationException("OzoneManager does not require " +
-            "this to be implemented. As write requests use a new approach");
-  }
-
-  @Override
-  public void revokeS3Secret(String kerberosID) {
-    throw new UnsupportedOperationException("OzoneManager does not require " +
-            "this to be implemented. As write requests use a new approach");
-  }
-
-  @Override
-  public OmMultipartInfo initiateMultipartUpload(OmKeyArgs keyArgs) throws
-      IOException {
-
-    Preconditions.checkNotNull(keyArgs);
-    ResolvedBucket bucket = resolveBucketLink(keyArgs);
-
-    Map<String, String> auditMap = bucket.audit(keyArgs.toAuditMap());
-
-    keyArgs = bucket.update(keyArgs);
-
-    metrics.incNumInitiateMultipartUploads();
-    try {
-      OmMultipartInfo result = keyManager.initiateMultipartUpload(keyArgs);
-      AUDIT.logWriteSuccess(buildAuditMessageForSuccess(
-          OMAction.INITIATE_MULTIPART_UPLOAD, auditMap));
-      return result;
-    } catch (IOException ex) {
-      AUDIT.logWriteFailure(buildAuditMessageForFailure(
-          OMAction.INITIATE_MULTIPART_UPLOAD, auditMap, ex));
-      metrics.incNumInitiateMultipartUploadFails();
-      throw ex;
-    }
-  }
-
-  @Override
-  public OmMultipartCommitUploadPartInfo commitMultipartUploadPart(
-      OmKeyArgs keyArgs, long clientID) throws IOException {
-
-    Preconditions.checkNotNull(keyArgs);
-    ResolvedBucket bucket = resolveBucketLink(keyArgs);
-
-    Map<String, String> auditMap = bucket.audit(keyArgs.toAuditMap());
-
-    keyArgs = bucket.update(keyArgs);
-
-    metrics.incNumCommitMultipartUploadParts();
-    try {
-      OmMultipartCommitUploadPartInfo result =
-          keyManager.commitMultipartUploadPart(keyArgs, clientID);
-      AUDIT.logWriteSuccess(buildAuditMessageForSuccess(
-          OMAction.COMMIT_MULTIPART_UPLOAD_PARTKEY, auditMap));
-      return result;
-    } catch (IOException ex) {
-      AUDIT.logWriteFailure(buildAuditMessageForFailure(
-          OMAction.INITIATE_MULTIPART_UPLOAD, auditMap, ex));
-      metrics.incNumCommitMultipartUploadPartFails();
-      throw ex;
-    }
-  }
-
-  @Override
-  public OmMultipartUploadCompleteInfo completeMultipartUpload(
-      OmKeyArgs omKeyArgs, OmMultipartUploadCompleteList multipartUploadList)
-      throws IOException {
-
-    Preconditions.checkNotNull(omKeyArgs);
-    ResolvedBucket bucket = resolveBucketLink(omKeyArgs);
-
-    Map<String, String> auditMap = bucket.audit(omKeyArgs.toAuditMap());
-    auditMap.put(OzoneConsts.MULTIPART_LIST, multipartUploadList
-        .getMultipartMap().toString());
-
-    omKeyArgs = bucket.update(omKeyArgs);
-
-    metrics.incNumCompleteMultipartUploads();
-    try {
-      OmMultipartUploadCompleteInfo result = keyManager.completeMultipartUpload(
-              omKeyArgs, multipartUploadList);
-      AUDIT.logWriteSuccess(buildAuditMessageForSuccess(OMAction
-          .COMPLETE_MULTIPART_UPLOAD, auditMap));
-      return result;
-    } catch (IOException ex) {
-      metrics.incNumCompleteMultipartUploadFails();
-      AUDIT.logWriteFailure(buildAuditMessageForFailure(OMAction
-          .COMPLETE_MULTIPART_UPLOAD, auditMap, ex));
-      throw ex;
-    }
-  }
-
-  @Override
-  public void abortMultipartUpload(OmKeyArgs omKeyArgs) throws IOException {
-
-    Preconditions.checkNotNull(omKeyArgs);
-    ResolvedBucket bucket = resolveBucketLink(omKeyArgs);
-
-    Map<String, String> auditMap = bucket.audit(omKeyArgs.toAuditMap());
-
-    omKeyArgs = bucket.update(omKeyArgs);
-
-    metrics.incNumAbortMultipartUploads();
-    try {
-      keyManager.abortMultipartUpload(omKeyArgs);
-      AUDIT.logWriteSuccess(buildAuditMessageForSuccess(OMAction
-          .COMPLETE_MULTIPART_UPLOAD, auditMap));
-    } catch (IOException ex) {
-      metrics.incNumAbortMultipartUploadFails();
-      AUDIT.logWriteFailure(buildAuditMessageForFailure(OMAction
-          .COMPLETE_MULTIPART_UPLOAD, auditMap, ex));
-      throw ex;
-    }
-
-  }
-
-  @Override
-=======
->>>>>>> 173f46aa
   public OmMultipartUploadListParts listParts(final String volumeName,
       final String bucketName, String keyName, String uploadID,
       int partNumberMarker, int maxParts)  throws IOException {
