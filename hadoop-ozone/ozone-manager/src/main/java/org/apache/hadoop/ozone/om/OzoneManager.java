/**
 * Licensed to the Apache Software Foundation (ASF) under one or more
 * contributor license agreements.  See the NOTICE file distributed with this
 * work for additional information regarding copyright ownership.  The ASF
 * licenses this file to you under the Apache License, Version 2.0 (the
 * "License"); you may not use this file except in compliance with the License.
 * You may obtain a copy of the License at
 * <p>
 * http://www.apache.org/licenses/LICENSE-2.0
 * <p>
 * Unless required by applicable law or agreed to in writing, software
 * distributed under the License is distributed on an "AS IS" BASIS,WITHOUT
 * WARRANTIES OR CONDITIONS OF ANY KIND, either express or implied. See the
 * License for the specific language governing permissions and limitations under
 * the License.
 */

package org.apache.hadoop.ozone.om;

import javax.management.ObjectName;
import java.io.BufferedWriter;
import java.io.File;
import java.io.FileOutputStream;
import java.io.IOException;
import java.io.OutputStreamWriter;
import java.io.UncheckedIOException;
import java.net.InetAddress;
import java.net.InetSocketAddress;
import java.nio.charset.StandardCharsets;
import java.nio.file.Files;
import java.nio.file.Path;
import java.nio.file.StandardCopyOption;
import java.security.KeyPair;
import java.security.PrivilegedExceptionAction;
import java.security.cert.CertificateException;
import java.util.ArrayList;
import java.util.Arrays;
import java.util.Collection;
import java.util.Collections;
import java.util.HashMap;
import java.util.HashSet;
import java.util.LinkedHashMap;
import java.util.List;
import java.util.Map;
import java.util.Objects;
import java.util.Set;
import java.util.Timer;
import java.util.TimerTask;
import java.util.concurrent.ConcurrentHashMap;
import java.util.concurrent.TimeUnit;

import com.google.common.base.Optional;
import org.apache.hadoop.conf.Configuration;
import org.apache.hadoop.conf.StorageUnit;
import org.apache.hadoop.crypto.key.KeyProvider;
import org.apache.hadoop.crypto.key.KeyProviderCryptoExtension;
import org.apache.hadoop.fs.CommonConfigurationKeys;
import org.apache.hadoop.fs.CommonConfigurationKeysPublic;
import org.apache.hadoop.fs.FileSystem;
import org.apache.hadoop.hdds.HddsConfigKeys;
import org.apache.hadoop.hdds.HddsUtils;
import org.apache.hadoop.hdds.annotation.InterfaceAudience;
import org.apache.hadoop.hdds.client.ReplicationConfig;
import org.apache.hadoop.hdds.client.ReplicationType;
import org.apache.hadoop.hdds.conf.ConfigurationException;
import org.apache.hadoop.hdds.conf.OzoneConfiguration;
import org.apache.hadoop.hdds.protocol.proto.HddsProtos;
import org.apache.hadoop.hdds.protocol.proto.SCMSecurityProtocolProtos.SCMGetCertResponseProto;
import org.apache.hadoop.hdds.protocolPB.SCMSecurityProtocolClientSideTranslatorPB;
import org.apache.hadoop.hdds.scm.ScmInfo;
import org.apache.hadoop.hdds.scm.client.HddsClientUtils;
import org.apache.hadoop.hdds.utils.db.Table;
import org.apache.hadoop.hdds.utils.db.Table.KeyValue;
import org.apache.hadoop.hdds.utils.db.TableIterator;
import org.apache.hadoop.ozone.OzoneManagerVersion;
import org.apache.hadoop.ozone.util.OzoneNetUtils;
import org.apache.hadoop.ozone.om.helpers.BucketLayout;
import org.apache.hadoop.hdds.scm.ha.SCMNodeInfo;
import org.apache.hadoop.hdds.scm.protocol.ScmBlockLocationProtocol;
import org.apache.hadoop.hdds.scm.protocol.StorageContainerLocationProtocol;
import org.apache.hadoop.hdds.security.x509.SecurityConfig;
import org.apache.hadoop.hdds.security.x509.certificate.client.CertificateClient;
import org.apache.hadoop.hdds.security.x509.certificate.client.OMCertificateClient;
import org.apache.hadoop.hdds.security.x509.certificate.utils.CertificateCodec;
import org.apache.hadoop.hdds.security.x509.certificates.utils.CertificateSignRequest;
import org.apache.hadoop.hdds.server.ServiceRuntimeInfoImpl;
import org.apache.hadoop.hdds.server.http.RatisDropwizardExports;
import org.apache.hadoop.hdds.utils.HAUtils;
import org.apache.hadoop.hdds.utils.HddsServerUtil;
import org.apache.hadoop.hdds.utils.ProtocolMessageMetrics;
import org.apache.hadoop.hdds.utils.db.BatchOperation;
import org.apache.hadoop.hdds.utils.db.DBCheckpoint;
import org.apache.hadoop.hdds.utils.db.DBUpdatesWrapper;
import org.apache.hadoop.hdds.utils.db.SequenceNumberNotFoundException;
import org.apache.hadoop.hdds.utils.db.cache.CacheKey;
import org.apache.hadoop.hdds.utils.db.cache.CacheValue;
import org.apache.hadoop.io.Text;
import org.apache.hadoop.ipc.ProtobufRpcEngine;
import org.apache.hadoop.ipc.RPC;
import org.apache.hadoop.ipc.Server;
import org.apache.hadoop.metrics2.util.MBeans;
import org.apache.hadoop.ozone.OmUtils;
import org.apache.hadoop.ozone.OzoneAcl;
import org.apache.hadoop.ozone.OzoneConfigKeys;
import org.apache.hadoop.ozone.OzoneConsts;
import org.apache.hadoop.ozone.OzoneSecurityUtil;
import org.apache.hadoop.ozone.audit.AuditAction;
import org.apache.hadoop.ozone.audit.AuditEventStatus;
import org.apache.hadoop.ozone.audit.AuditLogger;
import org.apache.hadoop.ozone.audit.AuditLoggerType;
import org.apache.hadoop.ozone.audit.AuditMessage;
import org.apache.hadoop.ozone.audit.Auditor;
import org.apache.hadoop.ozone.audit.OMAction;
import org.apache.hadoop.ozone.common.Storage.StorageState;
import org.apache.hadoop.ozone.om.exceptions.OMException;
import org.apache.hadoop.ozone.om.exceptions.OMException.ResultCodes;
import org.apache.hadoop.ozone.om.exceptions.OMLeaderNotReadyException;
import org.apache.hadoop.ozone.om.exceptions.OMNotLeaderException;
import org.apache.hadoop.ozone.om.ha.OMHANodeDetails;
import org.apache.hadoop.ozone.om.helpers.OMNodeDetails;
import org.apache.hadoop.ozone.om.helpers.DBUpdates;
import org.apache.hadoop.ozone.om.helpers.OmBucketInfo;
import org.apache.hadoop.ozone.om.helpers.OmDBAccessIdInfo;
import org.apache.hadoop.ozone.om.helpers.OmDBUserPrincipalInfo;
import org.apache.hadoop.ozone.om.helpers.OmDBTenantState;
import org.apache.hadoop.ozone.om.helpers.OmKeyArgs;
import org.apache.hadoop.ozone.om.helpers.OmKeyInfo;
import org.apache.hadoop.ozone.om.helpers.OmMultipartUploadList;
import org.apache.hadoop.ozone.om.helpers.OmMultipartUploadListParts;
import org.apache.hadoop.ozone.om.helpers.OmVolumeArgs;
import org.apache.hadoop.ozone.om.helpers.OzoneFileStatus;
import org.apache.hadoop.ozone.om.helpers.RepeatedOmKeyInfo;
import org.apache.hadoop.ozone.om.helpers.S3VolumeContext;
import org.apache.hadoop.ozone.om.helpers.ServiceInfo;
import org.apache.hadoop.ozone.om.helpers.ServiceInfoEx;
import org.apache.hadoop.ozone.om.helpers.TenantStateList;
import org.apache.hadoop.ozone.om.helpers.TenantUserInfoValue;
import org.apache.hadoop.ozone.om.helpers.TenantUserList;
import org.apache.hadoop.ozone.om.lock.OzoneLockProvider;
import org.apache.hadoop.ozone.om.protocol.OMInterServiceProtocol;
import org.apache.hadoop.ozone.om.protocol.OMConfiguration;
import org.apache.hadoop.ozone.om.protocolPB.OMInterServiceProtocolClientSideImpl;
import org.apache.hadoop.ozone.om.protocol.OzoneManagerProtocol;
import org.apache.hadoop.ozone.om.protocolPB.OMInterServiceProtocolPB;
import org.apache.hadoop.ozone.om.protocolPB.OMAdminProtocolClientSideImpl;
import org.apache.hadoop.ozone.om.protocolPB.OMAdminProtocolPB;
import org.apache.hadoop.ozone.om.protocolPB.OzoneManagerProtocolPB;
import org.apache.hadoop.ozone.common.ha.ratis.RatisSnapshotInfo;
import org.apache.hadoop.hdds.security.OzoneSecurityException;
import org.apache.hadoop.hdds.utils.TransactionInfo;
import org.apache.hadoop.ozone.om.ratis.OzoneManagerRatisServer;
import org.apache.hadoop.ozone.om.ratis.utils.OzoneManagerRatisUtils;
import org.apache.hadoop.ozone.om.request.OMClientRequest;
import org.apache.hadoop.ozone.om.snapshot.OzoneManagerSnapshotProvider;
import org.apache.hadoop.ozone.om.upgrade.OMLayoutVersionManager;
import org.apache.hadoop.ozone.om.upgrade.OMUpgradeFinalizer;
import org.apache.hadoop.ozone.protocol.proto.OzoneManagerAdminProtocolProtos.OzoneManagerAdminService;
import org.apache.hadoop.ozone.protocol.proto.OzoneManagerProtocolProtos;
import org.apache.hadoop.ozone.protocol.proto.OzoneManagerProtocolProtos.DBUpdatesRequest;
import org.apache.hadoop.ozone.protocol.proto.OzoneManagerProtocolProtos.KeyArgs;
import org.apache.hadoop.ozone.protocol.proto.OzoneManagerProtocolProtos.OMRoleInfo;
import org.apache.hadoop.ozone.protocol.proto.OzoneManagerProtocolProtos.S3Authentication;
import org.apache.hadoop.ozone.protocol.proto.OzoneManagerProtocolProtos.ServicePort;
import org.apache.hadoop.ozone.protocol.proto.OzoneManagerProtocolProtos.ExtendedUserAccessIdInfo;
import org.apache.hadoop.ozone.protocol.proto.OzoneManagerProtocolProtos.TenantState;
import org.apache.hadoop.ozone.protocolPB.OMInterServiceProtocolServerSideImpl;
import org.apache.hadoop.ozone.protocolPB.OMAdminProtocolServerSideImpl;
import org.apache.hadoop.ozone.storage.proto.OzoneManagerStorageProtos.PersistedUserVolumeInfo;
import org.apache.hadoop.ozone.protocolPB.OzoneManagerProtocolServerSideTranslatorPB;
import org.apache.hadoop.ozone.security.OzoneBlockTokenSecretManager;
import org.apache.hadoop.ozone.security.OzoneDelegationTokenSecretManager;
import org.apache.hadoop.ozone.security.OzoneTokenIdentifier;
import org.apache.hadoop.ozone.security.acl.IAccessAuthorizer;
import org.apache.hadoop.ozone.security.acl.IAccessAuthorizer.ACLIdentityType;
import org.apache.hadoop.ozone.security.acl.IAccessAuthorizer.ACLType;
import org.apache.hadoop.ozone.security.acl.OzoneAccessAuthorizer;
import org.apache.hadoop.ozone.security.acl.OzoneNativeAuthorizer;
import org.apache.hadoop.ozone.security.acl.OzoneObj;
import org.apache.hadoop.ozone.security.acl.OzoneObj.ResourceType;
import org.apache.hadoop.ozone.security.acl.OzoneObj.StoreType;
import org.apache.hadoop.ozone.security.acl.OzoneObjInfo;
import org.apache.hadoop.ozone.security.acl.RequestContext;
import org.apache.hadoop.ozone.upgrade.UpgradeFinalizer;
import org.apache.hadoop.ozone.upgrade.UpgradeFinalizer.StatusAndMessages;
import org.apache.hadoop.hdds.ExitManager;
import org.apache.hadoop.ozone.util.OzoneVersionInfo;
import org.apache.hadoop.ozone.util.ShutdownHookManager;
import org.apache.hadoop.security.SecurityUtil;
import org.apache.hadoop.security.UserGroupInformation;
import org.apache.hadoop.security.UserGroupInformation.AuthenticationMethod;
import org.apache.hadoop.security.authentication.client.AuthenticationException;
import org.apache.hadoop.security.token.SecretManager.InvalidToken;
import org.apache.hadoop.security.token.Token;
import org.apache.hadoop.util.JvmPauseMonitor;
import org.apache.hadoop.util.KMSUtil;
import org.apache.hadoop.util.ReflectionUtils;
import org.apache.hadoop.util.Time;

import com.fasterxml.jackson.databind.ObjectMapper;
import com.fasterxml.jackson.databind.ObjectReader;
import com.fasterxml.jackson.databind.ObjectWriter;
import com.google.common.annotations.VisibleForTesting;
import com.google.common.base.Preconditions;
import com.google.protobuf.BlockingService;
import com.google.protobuf.ProtocolMessageEnum;
import org.apache.commons.lang3.StringUtils;
import org.apache.commons.lang3.tuple.Pair;

import static org.apache.hadoop.fs.CommonConfigurationKeysPublic.FS_TRASH_INTERVAL_DEFAULT;
import static org.apache.hadoop.fs.CommonConfigurationKeysPublic.FS_TRASH_INTERVAL_KEY;
import static org.apache.hadoop.hdds.HddsConfigKeys.HDDS_BLOCK_TOKEN_ENABLED;
import static org.apache.hadoop.hdds.HddsConfigKeys.HDDS_BLOCK_TOKEN_ENABLED_DEFAULT;
import static org.apache.hadoop.hdds.HddsUtils.getHostName;
import static org.apache.hadoop.hdds.HddsUtils.getScmAddressForClients;
import static org.apache.hadoop.hdds.security.x509.certificates.utils.CertificateSignRequest.getEncodedString;
import static org.apache.hadoop.hdds.server.ServerUtils.getRemoteUserName;
import static org.apache.hadoop.hdds.server.ServerUtils.updateRPCListenAddress;
import static org.apache.hadoop.hdds.utils.HAUtils.getScmInfo;
import static org.apache.hadoop.ozone.OmUtils.MAX_TRXN_ID;
import static org.apache.hadoop.ozone.OzoneAcl.AclScope.ACCESS;
import static org.apache.hadoop.ozone.OzoneConfigKeys.DFS_CONTAINER_RATIS_ENABLED_DEFAULT;
import static org.apache.hadoop.ozone.OzoneConfigKeys.DFS_CONTAINER_RATIS_ENABLED_KEY;
import static org.apache.hadoop.ozone.OzoneConfigKeys.OZONE_ACL_AUTHORIZER_CLASS;
import static org.apache.hadoop.ozone.OzoneConfigKeys.OZONE_ACL_ENABLED;
import static org.apache.hadoop.ozone.OzoneConfigKeys.OZONE_ACL_ENABLED_DEFAULT;
import static org.apache.hadoop.ozone.OzoneConfigKeys.OZONE_ADMINISTRATORS;
import static org.apache.hadoop.ozone.OzoneConfigKeys.OZONE_ADMINISTRATORS_WILDCARD;
import static org.apache.hadoop.ozone.OzoneConfigKeys.OZONE_FLEXIBLE_FQDN_RESOLUTION_ENABLED;
import static org.apache.hadoop.ozone.OzoneConfigKeys.OZONE_FLEXIBLE_FQDN_RESOLUTION_ENABLED_DEFAULT;
import static org.apache.hadoop.ozone.OzoneConfigKeys.OZONE_KEY_PREALLOCATION_BLOCKS_MAX;
import static org.apache.hadoop.ozone.OzoneConfigKeys.OZONE_KEY_PREALLOCATION_BLOCKS_MAX_DEFAULT;
import static org.apache.hadoop.ozone.OzoneConfigKeys.OZONE_SCM_BLOCK_SIZE;
import static org.apache.hadoop.ozone.OzoneConfigKeys.OZONE_SCM_BLOCK_SIZE_DEFAULT;
import static org.apache.hadoop.ozone.OzoneConsts.DB_TRANSIENT_MARKER;
import static org.apache.hadoop.ozone.OzoneConsts.DEFAULT_OM_UPDATE_ID;
import static org.apache.hadoop.ozone.OzoneConsts.LAYOUT_VERSION_KEY;
import static org.apache.hadoop.ozone.OzoneConsts.OM_METRICS_FILE;
import static org.apache.hadoop.ozone.OzoneConsts.OM_METRICS_TEMP_FILE;
import static org.apache.hadoop.ozone.OzoneConsts.PREPARE_MARKER_KEY;
import static org.apache.hadoop.ozone.OzoneConsts.OM_RATIS_SNAPSHOT_DIR;
import static org.apache.hadoop.ozone.OzoneConsts.RPC_PORT;
import static org.apache.hadoop.ozone.OzoneConsts.TRANSACTION_INFO_KEY;
import static org.apache.hadoop.ozone.om.OMConfigKeys.OZONE_OM_ADDRESS_KEY;
import static org.apache.hadoop.ozone.om.OMConfigKeys.OZONE_OM_ENABLE_FILESYSTEM_PATHS;
import static org.apache.hadoop.ozone.om.OMConfigKeys.OZONE_OM_ENABLE_FILESYSTEM_PATHS_DEFAULT;
import static org.apache.hadoop.ozone.om.OMConfigKeys.OZONE_OM_KEY_PATH_LOCK_ENABLED;
import static org.apache.hadoop.ozone.om.OMConfigKeys.OZONE_OM_KEY_PATH_LOCK_ENABLED_DEFAULT;
import static org.apache.hadoop.ozone.om.OMConfigKeys.OZONE_OM_HANDLER_COUNT_DEFAULT;
import static org.apache.hadoop.ozone.om.OMConfigKeys.OZONE_OM_HANDLER_COUNT_KEY;
import static org.apache.hadoop.ozone.om.OMConfigKeys.OZONE_OM_HTTP_AUTH_TYPE;
import static org.apache.hadoop.ozone.om.OMConfigKeys.OZONE_OM_KERBEROS_KEYTAB_FILE_KEY;
import static org.apache.hadoop.ozone.om.OMConfigKeys.OZONE_OM_KERBEROS_PRINCIPAL_KEY;
import static org.apache.hadoop.ozone.om.OMConfigKeys.OZONE_OM_METRICS_SAVE_INTERVAL;
import static org.apache.hadoop.ozone.om.OMConfigKeys.OZONE_OM_METRICS_SAVE_INTERVAL_DEFAULT;
import static org.apache.hadoop.ozone.om.OMConfigKeys.OZONE_OM_S3_GPRC_SERVER_ENABLED;
import static org.apache.hadoop.ozone.om.OMConfigKeys.OZONE_OM_S3_GRPC_SERVER_ENABLED_DEFAULT;
import static org.apache.hadoop.ozone.om.OMConfigKeys.OZONE_OM_USER_MAX_VOLUME;
import static org.apache.hadoop.ozone.om.OMConfigKeys.OZONE_OM_USER_MAX_VOLUME_DEFAULT;
import static org.apache.hadoop.ozone.om.OMConfigKeys.OZONE_OM_VOLUME_LISTALL_ALLOWED;
import static org.apache.hadoop.ozone.om.OMConfigKeys.OZONE_OM_VOLUME_LISTALL_ALLOWED_DEFAULT;
import static org.apache.hadoop.ozone.om.OMConfigKeys.OZONE_DEFAULT_BUCKET_LAYOUT;
import static org.apache.hadoop.ozone.om.OMConfigKeys.OZONE_DEFAULT_BUCKET_LAYOUT_DEFAULT;
import static org.apache.hadoop.ozone.om.OMConfigKeys.OZONE_SERVER_DEFAULT_REPLICATION_DEFAULT;
import static org.apache.hadoop.ozone.om.OMConfigKeys.OZONE_SERVER_DEFAULT_REPLICATION_KEY;
import static org.apache.hadoop.ozone.om.OMConfigKeys.OZONE_SERVER_DEFAULT_REPLICATION_TYPE_DEFAULT;
import static org.apache.hadoop.ozone.om.OMConfigKeys.OZONE_SERVER_DEFAULT_REPLICATION_TYPE_KEY;
import static org.apache.hadoop.ozone.om.exceptions.OMException.ResultCodes.DETECTED_LOOP_IN_BUCKET_LINKS;
import static org.apache.hadoop.ozone.om.exceptions.OMException.ResultCodes.INVALID_AUTH_METHOD;
import static org.apache.hadoop.ozone.om.exceptions.OMException.ResultCodes.INVALID_REQUEST;
import static org.apache.hadoop.ozone.om.exceptions.OMException.ResultCodes.PERMISSION_DENIED;
import static org.apache.hadoop.ozone.om.exceptions.OMException.ResultCodes.TOKEN_ERROR_OTHER;
import static org.apache.hadoop.ozone.om.lock.OzoneManagerLock.Resource.BUCKET_LOCK;
import static org.apache.hadoop.ozone.om.lock.OzoneManagerLock.Resource.VOLUME_LOCK;
import static org.apache.hadoop.ozone.om.ratis.OzoneManagerRatisServer.RaftServerStatus.LEADER_AND_READY;
import static org.apache.hadoop.ozone.om.ratis.OzoneManagerRatisServer.getRaftGroupIdFromOmServiceId;
import static org.apache.hadoop.ozone.protocol.proto.OzoneManagerInterServiceProtocolProtos.OzoneManagerInterService;
import static org.apache.hadoop.ozone.protocol.proto.OzoneManagerProtocolProtos.OzoneManagerService;
import static org.apache.hadoop.ozone.protocol.proto.OzoneManagerProtocolProtos.PrepareStatusResponse.PrepareStatus;
import org.apache.ratis.proto.RaftProtos.RaftPeerRole;
import org.apache.ratis.protocol.RaftGroupId;
import org.apache.ratis.protocol.RaftPeerId;
import org.apache.ratis.server.protocol.TermIndex;
import org.apache.ratis.util.ExitUtils;
import org.apache.ratis.util.FileUtils;
import org.apache.ratis.util.LifeCycle;
import org.bouncycastle.pkcs.PKCS10CertificationRequest;
import org.slf4j.Logger;
import org.slf4j.LoggerFactory;

/**
 * Ozone Manager is the metadata manager of ozone.
 */
@InterfaceAudience.LimitedPrivate({"HDFS", "CBLOCK", "OZONE", "HBASE"})
public final class OzoneManager extends ServiceRuntimeInfoImpl
    implements OzoneManagerProtocol, OMInterServiceProtocol,
    OMMXBean, Auditor {
  public static final Logger LOG =
      LoggerFactory.getLogger(OzoneManager.class);

  private static final AuditLogger AUDIT = new AuditLogger(
      AuditLoggerType.OMLOGGER);

  private static final String OM_DAEMON = "om";

  // This is set for read requests when OMRequest has S3Authentication set,
  // and it is reset when read request is processed.
  private static final ThreadLocal<S3Authentication> S3_AUTH =
      new ThreadLocal<>();

  private static boolean securityEnabled = false;
  private OzoneDelegationTokenSecretManager delegationTokenMgr;
  private OzoneBlockTokenSecretManager blockTokenMgr;
  private CertificateClient certClient;
  private String caCertPem = null;
  private List<String> caCertPemList = new ArrayList<>();
  private final Text omRpcAddressTxt;
  private OzoneConfiguration configuration;
  private RPC.Server omRpcServer;
  private GrpcOzoneManagerServer omS3gGrpcServer;
  private InetSocketAddress omRpcAddress;
  private String omId;

  private OMMetadataManager metadataManager;
  private OMMultiTenantManager multiTenantManager;
  private VolumeManager volumeManager;
  private BucketManager bucketManager;
  private KeyManager keyManager;
  private PrefixManagerImpl prefixManager;
  private UpgradeFinalizer<OzoneManager> upgradeFinalizer;

  /**
   * OM super user / admin list.
   */
  private final Collection<String> omAdminUsernames;

  private final OMMetrics metrics;
  private final ProtocolMessageMetrics<ProtocolMessageEnum>
      omClientProtocolMetrics;
  private OzoneManagerHttpServer httpServer;
  private final OMStorage omStorage;
  private final ScmBlockLocationProtocol scmBlockClient;
  private final StorageContainerLocationProtocol scmContainerClient;
  private ObjectName omInfoBeanName;
  private Timer metricsTimer;
  private ScheduleOMMetricsWriteTask scheduleOMMetricsWriteTask;
  private static final ObjectWriter WRITER =
      new ObjectMapper().writerWithDefaultPrettyPrinter();
  private static final ObjectReader READER =
      new ObjectMapper().readerFor(OmMetricsInfo.class);
  private static final int SHUTDOWN_HOOK_PRIORITY = 30;
  private final Runnable shutdownHook;
  private final File omMetaDir;
  private boolean isAclEnabled;
  private final boolean isSpnegoEnabled;
  private IAccessAuthorizer accessAuthorizer;
  private JvmPauseMonitor jvmPauseMonitor;
  private final SecurityConfig secConfig;
  private S3SecretManager s3SecretManager;
  private final boolean isOmGrpcServerEnabled;
  private volatile boolean isOmRpcServerRunning = false;
  private volatile boolean isOmGrpcServerRunning = false;
  private String omComponent;
  private OzoneManagerProtocolServerSideTranslatorPB omServerProtocol;

  private boolean isRatisEnabled;
  private OzoneManagerRatisServer omRatisServer;
  private OzoneManagerSnapshotProvider omSnapshotProvider;
  private OMNodeDetails omNodeDetails;
  private Map<String, OMNodeDetails> peerNodesMap;
  private File omRatisSnapshotDir;
  private final RatisSnapshotInfo omRatisSnapshotInfo;
  private final Map<String, RatisDropwizardExports> ratisMetricsMap =
      new ConcurrentHashMap<>();

  private KeyProviderCryptoExtension kmsProvider = null;
  private static String keyProviderUriKeyName =
      CommonConfigurationKeysPublic.HADOOP_SECURITY_KEY_PROVIDER_PATH;
  private OMLayoutVersionManager versionManager;

  private boolean allowListAllVolumes;
  // Adding parameters needed for VolumeRequests here, so that during request
  // execution, we can get from ozoneManager.
  private long maxUserVolumeCount;

  private int minMultipartUploadPartSize = OzoneConsts.OM_MULTIPART_MIN_SIZE;

  private final ScmClient scmClient;
  private final long scmBlockSize;
  private final int preallocateBlocksMax;
  private final boolean grpcBlockTokenEnabled;
  private final boolean useRatisForReplication;
  private final String defaultBucketLayout;
  private ReplicationConfig defaultReplicationConfig;

  private boolean isS3MultiTenancyEnabled;

  private boolean isNativeAuthorizerEnabled;

  private ExitManager exitManager;

  private OzoneManagerPrepareState prepareState;

  private boolean isBootstrapping = false;
  private boolean isForcedBootstrapping = false;

  // Test flags
  private static boolean testReloadConfigFlag = false;
  private static boolean testSecureOmFlag = false;

  private OzoneLockProvider ozoneLockProvider;

  /**
   * OM Startup mode.
   */
  public enum StartupOption {
    REGUALR,
    BOOTSTRAP,
    FORCE_BOOTSTRAP
  }

  private enum State {
    INITIALIZED,
    BOOTSTRAPPING,
    RUNNING,
    STOPPED
  }

  // Used in MiniOzoneCluster testing
  private State omState;
  private Thread emptier;

  private static final int MSECS_PER_MINUTE = 60 * 1000;

  private final boolean isSecurityEnabled;

  @SuppressWarnings("methodlength")
  private OzoneManager(OzoneConfiguration conf, StartupOption startupOption)
      throws IOException, AuthenticationException {
    super(OzoneVersionInfo.OZONE_VERSION_INFO);
    Preconditions.checkNotNull(conf);
    setConfiguration(conf);
    // Load HA related configurations
    OMHANodeDetails omhaNodeDetails =
        OMHANodeDetails.loadOMHAConfig(configuration);

    this.isSecurityEnabled = OzoneSecurityUtil.isSecurityEnabled(conf);
    this.peerNodesMap = omhaNodeDetails.getPeerNodesMap();
    this.omNodeDetails = omhaNodeDetails.getLocalNodeDetails();

    omStorage = new OMStorage(conf);
    omId = omStorage.getOmId();

    versionManager = new OMLayoutVersionManager(omStorage.getLayoutVersion());
    upgradeFinalizer = new OMUpgradeFinalizer(versionManager);

    exitManager = new ExitManager();

    // In case of single OM Node Service there will be no OM Node ID
    // specified, set it to value from om storage
    if (this.omNodeDetails.getNodeId() == null) {
      this.omNodeDetails = OMHANodeDetails.getOMNodeDetailsForNonHA(conf,
          omNodeDetails.getServiceId(),
          omStorage.getOmId(), omNodeDetails.getRpcAddress(),
          omNodeDetails.getRatisPort());
    }

    loginOMUserIfSecurityEnabled(conf);
    setInstanceVariablesFromConf();
    this.maxUserVolumeCount = conf.getInt(OZONE_OM_USER_MAX_VOLUME,
        OZONE_OM_USER_MAX_VOLUME_DEFAULT);
    Preconditions.checkArgument(this.maxUserVolumeCount > 0,
        OZONE_OM_USER_MAX_VOLUME + " value should be greater than zero");

    if (omStorage.getState() != StorageState.INITIALIZED) {
      throw new OMException("OM not initialized, current OM storage state: "
          + omStorage.getState().name() + ". Please ensure 'ozone om --init' "
          + "command is executed to generate all the required metadata to "
          + omStorage.getStorageDir()
          + " once before starting the OM service.",
          ResultCodes.OM_NOT_INITIALIZED);
    }
    omMetaDir = OMStorage.getOmDbDir(configuration);

    this.isSpnegoEnabled = conf.get(OZONE_OM_HTTP_AUTH_TYPE, "simple")
        .equals("kerberos");
    this.isOmGrpcServerEnabled = conf.getBoolean(
        OZONE_OM_S3_GPRC_SERVER_ENABLED,
        OZONE_OM_S3_GRPC_SERVER_ENABLED_DEFAULT);
    this.scmBlockSize = (long) conf.getStorageSize(OZONE_SCM_BLOCK_SIZE,
        OZONE_SCM_BLOCK_SIZE_DEFAULT, StorageUnit.BYTES);
    this.preallocateBlocksMax = conf.getInt(
        OZONE_KEY_PREALLOCATION_BLOCKS_MAX,
        OZONE_KEY_PREALLOCATION_BLOCKS_MAX_DEFAULT);
    this.grpcBlockTokenEnabled = conf.getBoolean(HDDS_BLOCK_TOKEN_ENABLED,
        HDDS_BLOCK_TOKEN_ENABLED_DEFAULT);
    this.useRatisForReplication = conf.getBoolean(
        DFS_CONTAINER_RATIS_ENABLED_KEY, DFS_CONTAINER_RATIS_ENABLED_DEFAULT);
    // TODO: This is a temporary check. Once fully implemented, all OM state
    //  change should go through Ratis - be it standalone (for non-HA) or
    //  replicated (for HA).
    isRatisEnabled = configuration.getBoolean(
        OMConfigKeys.OZONE_OM_RATIS_ENABLE_KEY,
        OMConfigKeys.OZONE_OM_RATIS_ENABLE_DEFAULT);

    this.defaultBucketLayout =
        configuration.getTrimmed(OZONE_DEFAULT_BUCKET_LAYOUT,
            OZONE_DEFAULT_BUCKET_LAYOUT_DEFAULT);

    if (!defaultBucketLayout.equals(
        BucketLayout.FILE_SYSTEM_OPTIMIZED.name()) &&
        !defaultBucketLayout.equals(BucketLayout.OBJECT_STORE.name()) &&
        !defaultBucketLayout.equals(BucketLayout.LEGACY.name())
    ) {
      throw new ConfigurationException(
          defaultBucketLayout +
              " is not a valid default bucket layout. Supported values are " +
              BucketLayout.FILE_SYSTEM_OPTIMIZED + ", " +
              BucketLayout.OBJECT_STORE + ", " + BucketLayout.LEGACY + ".");
    }

    // Validates the default server-side replication configs.
    this.defaultReplicationConfig = getDefaultReplicationConfig();
    InetSocketAddress omNodeRpcAddr = omNodeDetails.getRpcAddress();
    omRpcAddressTxt = new Text(omNodeDetails.getRpcAddressString());

    scmContainerClient = getScmContainerClient(configuration);
    // verifies that the SCM info in the OM Version file is correct.
    scmBlockClient = getScmBlockClient(configuration);
    this.scmClient = new ScmClient(scmBlockClient, scmContainerClient);

    // For testing purpose only, not hit scm from om as Hadoop UGI can't login
    // two principals in the same JVM.
    if (!testSecureOmFlag) {
      ScmInfo scmInfo = getScmInfo(configuration);
      if (!scmInfo.getClusterId().equals(omStorage.getClusterID())) {
        logVersionMismatch(conf, scmInfo);
        throw new OMException("SCM version info mismatch.",
            ResultCodes.SCM_VERSION_MISMATCH_ERROR);
      }
    }

    RPC.setProtocolEngine(configuration, OzoneManagerProtocolPB.class,
        ProtobufRpcEngine.class);

    secConfig = new SecurityConfig(configuration);
    // Create the KMS Key Provider
    try {
      kmsProvider = createKeyProviderExt(configuration);
    } catch (IOException ioe) {
      kmsProvider = null;
      LOG.error("Fail to create Key Provider");
    }
    if (secConfig.isSecurityEnabled()) {
      omComponent = OM_DAEMON + "-" + omId;
      if (omStorage.getOmCertSerialId() == null) {
        throw new RuntimeException("OzoneManager started in secure mode but " +
            "doesn't have SCM signed certificate.");
      }
      certClient = new OMCertificateClient(new SecurityConfig(conf),
          omStorage.getOmCertSerialId());
    }
    if (secConfig.isBlockTokenEnabled()) {
      blockTokenMgr = createBlockTokenSecretManager(configuration);
    }

    // Enable S3 multi-tenancy if config keys are set
    this.isS3MultiTenancyEnabled =
        OMMultiTenantManager.checkAndEnableMultiTenancy(this, conf);

    // Get admin list
    omAdminUsernames = getOzoneAdminsFromConfig(configuration);
    instantiateServices(false);

    // Create special volume s3v which is required for S3G.
    addS3GVolumeToDB();

    if (startupOption == StartupOption.BOOTSTRAP) {
      isBootstrapping = true;
    } else if (startupOption == StartupOption.FORCE_BOOTSTRAP) {
      isForcedBootstrapping = true;
    }

    this.omRatisSnapshotInfo = new RatisSnapshotInfo();

    initializeRatisDirs(conf);
    initializeRatisServer(isBootstrapping || isForcedBootstrapping);

    metrics = OMMetrics.create();
    omClientProtocolMetrics = ProtocolMessageMetrics
        .create("OmClientProtocol", "Ozone Manager RPC endpoint",
            OzoneManagerProtocolProtos.Type.values());

    // Start Om Rpc Server.
    omRpcServer = getRpcServer(configuration);
    omRpcAddress = updateRPCListenAddress(configuration,
        OZONE_OM_ADDRESS_KEY, omNodeRpcAddr, omRpcServer);

    // Start S3g Om gRPC Server.
    if (isOmGrpcServerEnabled) {
      omS3gGrpcServer = getOmS3gGrpcServer(configuration);
    }
    shutdownHook = () -> {
      saveOmMetrics();
    };
    ShutdownHookManager.get().addShutdownHook(shutdownHook,
        SHUTDOWN_HOOK_PRIORITY);

    if (isBootstrapping || isForcedBootstrapping) {
      omState = State.BOOTSTRAPPING;
    } else {
      omState = State.INITIALIZED;
    }
  }

  public boolean isStopped() {
    return omState == State.STOPPED;
  }

  /**
   * Set the {@link S3Authentication} for the current rpc handler thread.
   */
  public static void setS3Auth(S3Authentication val) {
    S3_AUTH.set(val);
  }

  /**
   * Returns the {@link S3Authentication} for the current rpc handler thread.
   */
  public static S3Authentication getS3Auth() {
    return S3_AUTH.get();
  }

  /**
   * This method is used to set selected instance variables in this class from
   * the passed in config. This allows these variable to be reset when the OM
   * instance is restarted (normally from a test mini-cluster). Note, not all
   * variables are added here as variables are selectively added as tests
   * require.
   */
  private void setInstanceVariablesFromConf() {
    this.isAclEnabled = configuration.getBoolean(OZONE_ACL_ENABLED,
        OZONE_ACL_ENABLED_DEFAULT);
    this.allowListAllVolumes = configuration.getBoolean(
        OZONE_OM_VOLUME_LISTALL_ALLOWED,
        OZONE_OM_VOLUME_LISTALL_ALLOWED_DEFAULT);
  }

  /**
   * Constructs OM instance based on the configuration.
   *
   * @param conf OzoneConfiguration
   * @return OM instance
   * @throws IOException, AuthenticationException in case OM instance
   *                      creation fails.
   */
  public static OzoneManager createOm(OzoneConfiguration conf)
      throws IOException, AuthenticationException {
    return new OzoneManager(conf, StartupOption.REGUALR);
  }

  public static OzoneManager createOm(OzoneConfiguration conf,
      StartupOption startupOption) throws IOException, AuthenticationException {
    return new OzoneManager(conf, startupOption);
  }

  private void logVersionMismatch(OzoneConfiguration conf, ScmInfo scmInfo) {
    List<SCMNodeInfo> scmNodeInfoList = SCMNodeInfo.buildNodeInfo(conf);
    StringBuilder scmBlockAddressBuilder = new StringBuilder("");
    for (SCMNodeInfo scmNodeInfo : scmNodeInfoList) {
      scmBlockAddressBuilder.append(scmNodeInfo.getBlockClientAddress())
          .append(",");
    }
    String scmBlockAddress = scmBlockAddressBuilder.toString();
    if (!StringUtils.isBlank(scmBlockAddress)) {
      scmBlockAddress = scmBlockAddress.substring(0,
          scmBlockAddress.lastIndexOf(","));
    }
    if (!scmInfo.getClusterId().equals(omStorage.getClusterID())) {
      LOG.error("clusterId from {} is {}, but is {} in {}",
          scmBlockAddress, scmInfo.getClusterId(),
          omStorage.getClusterID(), omStorage.getVersionFile());
    }
  }

  /**
   * Instantiate services which are dependent on the OM DB state.
   * When OM state is reloaded, these services are re-initialized with the
   * new OM state.
   */
  private void instantiateServices(boolean withNewSnapshot) throws IOException {

    metadataManager = new OmMetadataManagerImpl(configuration);
    LOG.info("S3 Multi-Tenancy is {}",
        isS3MultiTenancyEnabled ? "enabled" : "disabled");
    if (isS3MultiTenancyEnabled) {
      multiTenantManager = new OMMultiTenantManagerImpl(this, configuration);
      OzoneAclUtils.setOMMultiTenantManager(multiTenantManager);
    }
    volumeManager = new VolumeManagerImpl(metadataManager, configuration);
    bucketManager = new BucketManagerImpl(metadataManager, getKmsProvider(),
        isRatisEnabled);
    if (secConfig.isSecurityEnabled() || testSecureOmFlag) {
      s3SecretManager = new S3SecretManagerImpl(configuration, metadataManager);
      delegationTokenMgr = createDelegationTokenSecretManager(configuration);
    }

    prefixManager = new PrefixManagerImpl(metadataManager, isRatisEnabled);
    keyManager = new KeyManagerImpl(this, scmClient, configuration,
        omStorage.getOmId());

    if (withNewSnapshot) {
      Integer layoutVersionInDB = getLayoutVersionInDB();
      if (layoutVersionInDB != null &&
          versionManager.getMetadataLayoutVersion() < layoutVersionInDB) {
        LOG.info("New OM snapshot received with higher layout version {}. " +
            "Attempting to finalize current OM to that version.",
            layoutVersionInDB);
        OmUpgradeConfig uConf = configuration.getObject(OmUpgradeConfig.class);
        upgradeFinalizer.finalizeAndWaitForCompletion(
            "om-ratis-snapshot", this,
            uConf.getRatisBasedFinalizationTimeout());
        if (versionManager.getMetadataLayoutVersion() < layoutVersionInDB) {
          throw new IOException("Unable to finalize OM to the desired layout " +
              "version " + layoutVersionInDB + " present in the snapshot DB.");
        } else {
          updateLayoutVersionInDB(versionManager, metadataManager);
        }
      }

      instantiatePrepareStateAfterSnapshot();
    } else {
      // Prepare state depends on the transaction ID of metadataManager after a
      // restart.
      instantiatePrepareStateOnStartup();
    }

    if (isAclEnabled) {
      accessAuthorizer = getACLAuthorizerInstance(configuration);
      if (accessAuthorizer instanceof OzoneNativeAuthorizer) {
        OzoneNativeAuthorizer authorizer =
            (OzoneNativeAuthorizer) accessAuthorizer;
        isNativeAuthorizerEnabled = true;
        authorizer.setVolumeManager(volumeManager);
        authorizer.setBucketManager(bucketManager);
        authorizer.setKeyManager(keyManager);
        authorizer.setPrefixManager(prefixManager);
        authorizer.setOzoneAdmins(omAdminUsernames);
        authorizer.setAllowListAllVolumes(allowListAllVolumes);
      }
    } else {
      accessAuthorizer = null;
    }
  }

  /**
   * Return configuration value of
   * {@link OzoneConfigKeys#DFS_CONTAINER_RATIS_ENABLED_KEY}.
   */
  public boolean shouldUseRatis() {
    return useRatisForReplication;
  }

  /**
   * Return scmClient.
   */
  public ScmClient getScmClient() {
    return scmClient;
  }

  /**
   * Return SecretManager for OM.
   */
  public OzoneBlockTokenSecretManager getBlockTokenSecretManager() {
    return blockTokenMgr;
  }

  /**
   * Return config value of {@link OzoneConfigKeys#OZONE_SCM_BLOCK_SIZE}.
   */
  public long getScmBlockSize() {
    return scmBlockSize;
  }

  /**
   * Return config value of
   * {@link OzoneConfigKeys#OZONE_KEY_PREALLOCATION_BLOCKS_MAX}.
   */
  public int getPreallocateBlocksMax() {
    return preallocateBlocksMax;
  }

  /**
   * Return config value of
   * {@link HddsConfigKeys#HDDS_BLOCK_TOKEN_ENABLED}.
   */
  public boolean isGrpcBlockTokenEnabled() {
    return grpcBlockTokenEnabled;
  }

  /**
   * Returns true if S3 multi-tenancy is enabled; false otherwise.
   */
  public boolean isS3MultiTenancyEnabled() {
    return isS3MultiTenancyEnabled;
  }

  /**
   * Throws OMException FEATURE_NOT_ENABLED if S3 multi-tenancy is not enabled.
   */
  public void checkS3MultiTenancyEnabled() throws OMException {
    if (isS3MultiTenancyEnabled()) {
      return;
    }

    throw new OMException("S3 multi-tenancy feature is not enabled. Please "
        + "set ozone.om.multitenancy.enabled to true and restart all OMs.",
        ResultCodes.FEATURE_NOT_ENABLED);
  }

  /**
   * Return config value of {@link OzoneConfigKeys#OZONE_SECURITY_ENABLED_KEY}.
   */
  public boolean isSecurityEnabled() {
    return isSecurityEnabled || testSecureOmFlag;
  }

  public boolean isTestSecureOmFlag() {
    return testSecureOmFlag;
  }

  private KeyProviderCryptoExtension createKeyProviderExt(
      OzoneConfiguration conf) throws IOException {
    KeyProvider keyProvider = KMSUtil.createKeyProvider(conf,
        keyProviderUriKeyName);
    if (keyProvider == null) {
      return null;
    }
    KeyProviderCryptoExtension cryptoProvider = KeyProviderCryptoExtension
        .createKeyProviderCryptoExtension(keyProvider);
    return cryptoProvider;
  }

  /**
   * Returns an instance of {@link IAccessAuthorizer}.
   * Looks up the configuration to see if there is custom class specified.
   * Constructs the instance by passing the configuration directly to the
   * constructor to achieve thread safety using final fields.
   *
   * @param conf
   * @return IAccessAuthorizer
   */
  private IAccessAuthorizer getACLAuthorizerInstance(OzoneConfiguration conf) {
    Class<? extends IAccessAuthorizer> clazz = conf.getClass(
        OZONE_ACL_AUTHORIZER_CLASS, OzoneAccessAuthorizer.class,
        IAccessAuthorizer.class);
    return ReflectionUtils.newInstance(clazz, conf);
  }

  @Override
  public void close() throws IOException {
    stop();
  }

  /**
   * Class which schedule saving metrics to a file.
   */
  private class ScheduleOMMetricsWriteTask extends TimerTask {
    @Override
    public void run() {
      saveOmMetrics();
    }
  }

  private void saveOmMetrics() {
    try {
      boolean success;
      File parent = getTempMetricsStorageFile().getParentFile();
      if (!parent.exists()) {
        Files.createDirectories(parent.toPath());
      }
      try (BufferedWriter writer = new BufferedWriter(
          new OutputStreamWriter(new FileOutputStream(
              getTempMetricsStorageFile()), StandardCharsets.UTF_8))) {
        OmMetricsInfo metricsInfo = new OmMetricsInfo();
        metricsInfo.setNumKeys(metrics.getNumKeys());
        WRITER.writeValue(writer, metricsInfo);
        success = true;
      }

      if (success) {
        Files.move(getTempMetricsStorageFile().toPath(),
            getMetricsStorageFile().toPath(), StandardCopyOption
                .ATOMIC_MOVE, StandardCopyOption.REPLACE_EXISTING);
      }
    } catch (IOException ex) {
      LOG.error("Unable to write the om Metrics file", ex);
    }
  }

  /**
   * Returns temporary metrics storage file.
   *
   * @return File
   */
  private File getTempMetricsStorageFile() {
    return new File(omMetaDir, OM_METRICS_TEMP_FILE);
  }

  /**
   * Returns metrics storage file.
   *
   * @return File
   */
  private File getMetricsStorageFile() {
    return new File(omMetaDir, OM_METRICS_FILE);
  }

  private OzoneDelegationTokenSecretManager createDelegationTokenSecretManager(
      OzoneConfiguration conf) throws IOException {
    long tokenRemoverScanInterval =
        conf.getTimeDuration(OMConfigKeys.DELEGATION_REMOVER_SCAN_INTERVAL_KEY,
            OMConfigKeys.DELEGATION_REMOVER_SCAN_INTERVAL_DEFAULT,
            TimeUnit.MILLISECONDS);
    long tokenMaxLifetime =
        conf.getTimeDuration(OMConfigKeys.DELEGATION_TOKEN_MAX_LIFETIME_KEY,
            OMConfigKeys.DELEGATION_TOKEN_MAX_LIFETIME_DEFAULT,
            TimeUnit.MILLISECONDS);
    long tokenRenewInterval =
        conf.getTimeDuration(OMConfigKeys.DELEGATION_TOKEN_RENEW_INTERVAL_KEY,
            OMConfigKeys.DELEGATION_TOKEN_RENEW_INTERVAL_DEFAULT,
            TimeUnit.MILLISECONDS);

    return new OzoneDelegationTokenSecretManager.Builder()
        .setConf(conf)
        .setTokenMaxLifetime(tokenMaxLifetime)
        .setTokenRenewInterval(tokenRenewInterval)
        .setTokenRemoverScanInterval(tokenRemoverScanInterval)
        .setService(omRpcAddressTxt)
        .setOzoneManager(this)
        .setS3SecretManager(s3SecretManager)
        .setCertificateClient(certClient)
        .setOmServiceId(omNodeDetails.getServiceId())
        .build();
  }

  private OzoneBlockTokenSecretManager createBlockTokenSecretManager(
      OzoneConfiguration conf) {

    long expiryTime = conf.getTimeDuration(
        HddsConfigKeys.HDDS_BLOCK_TOKEN_EXPIRY_TIME,
        HddsConfigKeys.HDDS_BLOCK_TOKEN_EXPIRY_TIME_DEFAULT,
        TimeUnit.MILLISECONDS);
    // TODO: Pass OM cert serial ID.
    if (testSecureOmFlag) {
      return new OzoneBlockTokenSecretManager(secConfig, expiryTime, "1");
    }
    Objects.requireNonNull(certClient);
    return new OzoneBlockTokenSecretManager(secConfig, expiryTime,
        certClient.getCertificate().getSerialNumber().toString());
  }

  private void stopSecretManager() {
    if (blockTokenMgr != null) {
      LOG.info("Stopping OM block token manager.");
      try {
        blockTokenMgr.stop();
      } catch (IOException e) {
        LOG.error("Failed to stop block token manager", e);
      }
    }

    if (delegationTokenMgr != null) {
      LOG.info("Stopping OM delegation token secret manager.");
      try {
        delegationTokenMgr.stop();
      } catch (IOException e) {
        LOG.error("Failed to stop delegation token manager", e);
      }
    }
  }

  @VisibleForTesting
  public void startSecretManager() {
    try {
      certClient.assertValidKeysAndCertificate();
    } catch (OzoneSecurityException e) {
      LOG.error("Unable to read key pair for OM.", e);
      throw new UncheckedIOException(e);
    }
    if (secConfig.isBlockTokenEnabled() && blockTokenMgr != null) {
      try {
        LOG.info("Starting OM block token secret manager");
        blockTokenMgr.start(certClient);
      } catch (IOException e) {
        // Unable to start secret manager.
        LOG.error("Error starting block token secret manager.", e);
        throw new UncheckedIOException(e);
      }
    }

    if (delegationTokenMgr != null) {
      try {
        LOG.info("Starting OM delegation token secret manager");
        delegationTokenMgr.start(certClient);
      } catch (IOException e) {
        // Unable to start secret manager.
        LOG.error("Error starting delegation token secret manager.", e);
        throw new UncheckedIOException(e);
      }
    }
  }

  /**
   * For testing purpose only.
   */
  public void setCertClient(CertificateClient certClient) {
    // TODO: Initialize it in constructor with implementation for certClient.
    this.certClient = certClient;
  }

  /**
   * Login OM service user if security and Kerberos are enabled.
   *
   * @param conf
   * @throws IOException, AuthenticationException
   */
  private static void loginOMUser(OzoneConfiguration conf)
      throws IOException, AuthenticationException {

    if (SecurityUtil.getAuthenticationMethod(conf).equals(
        AuthenticationMethod.KERBEROS)) {
      if (LOG.isDebugEnabled()) {
        LOG.debug("Ozone security is enabled. Attempting login for OM user. "
                + "Principal: {}, keytab: {}", conf.get(
            OZONE_OM_KERBEROS_PRINCIPAL_KEY),
            conf.get(OZONE_OM_KERBEROS_KEYTAB_FILE_KEY));
      }

      UserGroupInformation.setConfiguration(conf);

      InetSocketAddress socAddr = OmUtils.getOmAddress(conf);
      SecurityUtil.login(conf, OZONE_OM_KERBEROS_KEYTAB_FILE_KEY,
          OZONE_OM_KERBEROS_PRINCIPAL_KEY, socAddr.getHostName());
    } else {
      throw new AuthenticationException(SecurityUtil.getAuthenticationMethod(
          conf) + " authentication method not supported. OM user login "
          + "failed.");
    }
    LOG.info("Ozone Manager login successful.");
  }

  /**
   * Create a scm block client, used by putKey() and getKey().
   *
   * @return {@link ScmBlockLocationProtocol}
   * @throws IOException
   */
  private static ScmBlockLocationProtocol getScmBlockClient(
      OzoneConfiguration conf) throws IOException {
    return HAUtils.getScmBlockClient(conf);
  }

  /**
   * Returns a scm container client.
   *
   * @return {@link StorageContainerLocationProtocol}
   */
  private static StorageContainerLocationProtocol getScmContainerClient(
      OzoneConfiguration conf) {
    return HAUtils.getScmContainerClient(conf);
  }

  /**
   * Creates a new instance of rpc server. If an earlier instance is already
   * running then returns the same.
   */
  private RPC.Server getRpcServer(OzoneConfiguration conf) throws IOException {
    if (isOmRpcServerRunning) {
      return omRpcServer;
    }

    LOG.info("Creating RPC Server");
    InetSocketAddress omNodeRpcAddr = OmUtils.getOmAddress(conf);
    boolean flexibleFqdnResolutionEnabled = conf.getBoolean(
            OZONE_FLEXIBLE_FQDN_RESOLUTION_ENABLED,
            OZONE_FLEXIBLE_FQDN_RESOLUTION_ENABLED_DEFAULT);
    if (flexibleFqdnResolutionEnabled && omNodeRpcAddr.getAddress() == null) {
      omNodeRpcAddr =
              OzoneNetUtils.getAddressWithHostNameLocal(omNodeRpcAddr);
    }

    final int handlerCount = conf.getInt(OZONE_OM_HANDLER_COUNT_KEY,
        OZONE_OM_HANDLER_COUNT_DEFAULT);
    RPC.setProtocolEngine(configuration, OzoneManagerProtocolPB.class,
        ProtobufRpcEngine.class);

    this.omServerProtocol = new OzoneManagerProtocolServerSideTranslatorPB(
        this, omRatisServer, omClientProtocolMetrics, isRatisEnabled,
        getLastTrxnIndexForNonRatis());
    BlockingService omService =
        OzoneManagerService.newReflectiveBlockingService(omServerProtocol);

    OMInterServiceProtocolServerSideImpl omInterServerProtocol =
        new OMInterServiceProtocolServerSideImpl(this, omRatisServer,
            isRatisEnabled);
    BlockingService omInterService =
        OzoneManagerInterService.newReflectiveBlockingService(
            omInterServerProtocol);

    OMAdminProtocolServerSideImpl omMetadataServerProtocol =
        new OMAdminProtocolServerSideImpl(this);
    BlockingService omAdminService =
        OzoneManagerAdminService.newReflectiveBlockingService(
            omMetadataServerProtocol);

    return startRpcServer(configuration, omNodeRpcAddr, omService,
        omInterService, omAdminService, handlerCount);
  }

  /**
   *
   * @param conf configuration
   * @param addr configured address of RPC server
   * @param clientProtocolService RPC protocol for client communication
   *                              (OzoneManagerProtocolPB impl)
   * @param interOMProtocolService RPC protocol for inter OM communication
   *                               (OMInterServiceProtocolPB impl)
   * @param handlerCount RPC server handler count
   * @return RPC server
   * @throws IOException if there is an I/O error while creating RPC server
   */
  private RPC.Server startRpcServer(OzoneConfiguration conf,
      InetSocketAddress addr, BlockingService clientProtocolService,
      BlockingService interOMProtocolService,
      BlockingService omAdminProtocolService,
      int handlerCount)
      throws IOException {
    RPC.Server rpcServer = new RPC.Builder(conf)
        .setProtocol(OzoneManagerProtocolPB.class)
        .setInstance(clientProtocolService)
        .setBindAddress(addr.getHostString())
        .setPort(addr.getPort())
        .setNumHandlers(handlerCount)
        .setVerbose(false)
        .setSecretManager(delegationTokenMgr)
        .build();

    HddsServerUtil.addPBProtocol(conf, OMInterServiceProtocolPB.class,
        interOMProtocolService, rpcServer);
    HddsServerUtil.addPBProtocol(conf, OMAdminProtocolPB.class,
        omAdminProtocolService, rpcServer);

    if (conf.getBoolean(CommonConfigurationKeys.HADOOP_SECURITY_AUTHORIZATION,
        false)) {
      rpcServer.refreshServiceAcl(conf, OMPolicyProvider.getInstance());
    }

    rpcServer.addSuppressedLoggingExceptions(OMNotLeaderException.class,
        OMLeaderNotReadyException.class);

    return rpcServer;
  }

  /**
   * Starts an s3g OmGrpc server.
   *
   * @param conf         configuration
   * @return gRPC server
   * @throws IOException if there is an I/O error while creating RPC server
   */
  private GrpcOzoneManagerServer startGrpcServer(OzoneConfiguration conf)
          throws IOException {
    return new GrpcOzoneManagerServer(conf,
            this.omServerProtocol,
            this.delegationTokenMgr,
            this.certClient);
  }

  private static boolean isOzoneSecurityEnabled() {
    return securityEnabled;
  }

  /**
   * Logs in the OM user if security is enabled in the configuration.
   *
   * @param conf OzoneConfiguration
   * @throws IOException, AuthenticationException in case login fails.
   */
  private static void loginOMUserIfSecurityEnabled(OzoneConfiguration conf)
      throws IOException, AuthenticationException {
    securityEnabled = OzoneSecurityUtil.isSecurityEnabled(conf);
    if (securityEnabled) {
      loginOMUser(conf);
    }
  }

  /**
   * Initializes the OM instance.
   *
   * @param conf OzoneConfiguration
   * @return true if OM initialization succeeds, false otherwise
   * @throws IOException in case ozone metadata directory path is not
   *                     accessible
   */
  @VisibleForTesting
  public static boolean omInit(OzoneConfiguration conf) throws IOException,
      AuthenticationException {
    OMHANodeDetails.loadOMHAConfig(conf);
    loginOMUserIfSecurityEnabled(conf);
    OMStorage omStorage = new OMStorage(conf);
    StorageState state = omStorage.getState();
    if (state != StorageState.INITIALIZED) {
      try {
        ScmInfo scmInfo = getScmInfo(conf);
        String clusterId = scmInfo.getClusterId();
        String scmId = scmInfo.getScmId();
        if (clusterId == null || clusterId.isEmpty()) {
          throw new IOException("Invalid Cluster ID");
        }
        if (scmId == null || scmId.isEmpty()) {
          throw new IOException("Invalid SCM ID");
        }
        omStorage.setClusterId(clusterId);
        if (OzoneSecurityUtil.isSecurityEnabled(conf)) {
          initializeSecurity(conf, omStorage, scmId);
        }
        omStorage.initialize();
        System.out.println(
            "OM initialization succeeded.Current cluster id for sd="
                + omStorage.getStorageDir() + ";cid=" + omStorage
                .getClusterID() + ";layoutVersion=" + omStorage
                .getLayoutVersion());

        return true;
      } catch (IOException ioe) {
        LOG.error("Could not initialize OM version file", ioe);
        return false;
      }
    } else {
      if (OzoneSecurityUtil.isSecurityEnabled(conf) &&
          omStorage.getOmCertSerialId() == null) {
        ScmInfo scmInfo = HAUtils.getScmInfo(conf);
        String scmId = scmInfo.getScmId();
        if (scmId == null || scmId.isEmpty()) {
          throw new IOException("Invalid SCM ID");
        }
        LOG.info("OM storage is already initialized. Initializing security");
        initializeSecurity(conf, omStorage, scmId);
        omStorage.persistCurrentState();
      }
      System.out.println(
          "OM already initialized.Reusing existing cluster id for sd="
              + omStorage.getStorageDir() + ";cid=" + omStorage
              .getClusterID() + ";layoutVersion=" + omStorage
              .getLayoutVersion());
      return true;
    }
  }

  /**
   * Initializes secure OzoneManager.
   */
  @VisibleForTesting
  public static void initializeSecurity(OzoneConfiguration conf,
      OMStorage omStore, String scmId)
      throws IOException {
    LOG.info("Initializing secure OzoneManager.");

    CertificateClient certClient =
        new OMCertificateClient(new SecurityConfig(conf),
            omStore.getOmCertSerialId());
    CertificateClient.InitResponse response = certClient.init();
    LOG.info("Init response: {}", response);
    switch (response) {
    case SUCCESS:
      LOG.info("Initialization successful.");
      break;
    case GETCERT:
      getSCMSignedCert(certClient, conf, omStore, scmId);
      LOG.info("Successfully stored SCM signed certificate.");
      break;
    case FAILURE:
      LOG.error("OM security initialization failed.");
      throw new RuntimeException("OM security initialization failed.");
    case RECOVER:
      LOG.error("OM security initialization failed. OM certificate is " +
          "missing.");
      throw new RuntimeException("OM security initialization failed.");
    default:
      LOG.error("OM security initialization failed. Init response: {}",
          response);
      throw new RuntimeException("OM security initialization failed.");
    }
  }

  private void initializeRatisDirs(OzoneConfiguration conf) throws IOException {
    if (isRatisEnabled) {
      // Create Ratis storage dir
      String omRatisDirectory =
          OzoneManagerRatisUtils.getOMRatisDirectory(conf);
      if (omRatisDirectory == null || omRatisDirectory.isEmpty()) {
        throw new IllegalArgumentException(HddsConfigKeys.OZONE_METADATA_DIRS +
            " must be defined.");
      }
      OmUtils.createOMDir(omRatisDirectory);

      // Create Ratis snapshot dir
      omRatisSnapshotDir = OmUtils.createOMDir(
          OzoneManagerRatisUtils.getOMRatisSnapshotDirectory(conf));

      // Before starting ratis server, check if previous installation has
      // snapshot directory in Ratis storage directory. if yes, move it to
      // new snapshot directory.

      File snapshotDir = new File(omRatisDirectory, OM_RATIS_SNAPSHOT_DIR);

      if (snapshotDir.isDirectory()) {
        FileUtils.moveDirectory(snapshotDir.toPath(),
            omRatisSnapshotDir.toPath());
      }

      File omRatisDir = new File(omRatisDirectory);
      String groupIDfromServiceID = RaftGroupId.valueOf(
          getRaftGroupIdFromOmServiceId(getOMServiceId())).getUuid().toString();

      // If a directory exists in ratis storage dir
      // Check the Ratis group Dir is same as the one generated from
      // om service id.

      // This will help to catch if some one has changed service id later on.
      File[] ratisDirFiles = omRatisDir.listFiles();
      if (ratisDirFiles != null) {
        for (File ratisGroupDir : ratisDirFiles) {
          if (ratisGroupDir.isDirectory()) {
            if (!ratisGroupDir.getName().equals(groupIDfromServiceID)) {
              throw new IOException("Ratis group Dir on disk "
                  + ratisGroupDir.getName() + " does not match with RaftGroupID"
                  + groupIDfromServiceID + " generated from service id "
                  + getOMServiceId() + ". Looks like there is a change to " +
                  OMConfigKeys.OZONE_OM_SERVICE_IDS_KEY + " value after the " +
                  "cluster is setup. Currently change to this value is not " +
                  "supported.");
            }
          } else {
            LOG.warn("Unknown file {} exists in ratis storage dir {}",
                ratisGroupDir, omRatisDir);
          }
        }
      }

      if (peerNodesMap != null && !peerNodesMap.isEmpty()) {
        this.omSnapshotProvider = new OzoneManagerSnapshotProvider(
            configuration, omRatisSnapshotDir, peerNodesMap);
      }
    }
  }

  /**
   * Builds a message for logging startup information about an RPC server.
   *
   * @param description RPC server description
   * @param addr        RPC server listening address
   * @return server startup message
   */
  private static String buildRpcServerStartMessage(String description,
      InetSocketAddress addr) {
    return addr != null ? String.format("%s is listening at %s",
        description, addr.toString()) :
        String.format("%s not started", description);
  }

  @VisibleForTesting
  public KeyManager getKeyManager() {
    return keyManager;
  }

  @VisibleForTesting
  public OMStorage getOmStorage() {
    return omStorage;
  }

  @VisibleForTesting
  public OzoneManagerRatisServer getOmRatisServer() {
    return omRatisServer;
  }

  @VisibleForTesting
  public OzoneManagerSnapshotProvider getOmSnapshotProvider() {
    return omSnapshotProvider;
  }

  @VisibleForTesting
  public InetSocketAddress getOmRpcServerAddr() {
    return omRpcAddress;
  }

  @VisibleForTesting
  public LifeCycle.State getOmRatisServerState() {
    if (omRatisServer == null) {
      return null;
    } else {
      return omRatisServer.getServerState();
    }
  }

  @VisibleForTesting
  public KeyProviderCryptoExtension getKmsProvider() {
    return kmsProvider;
  }

  public PrefixManager getPrefixManager() {
    return prefixManager;
  }

  public IAccessAuthorizer getAccessAuthorizer() {
    return accessAuthorizer;
  }

  /**
   * Get metadata manager.
   *
   * @return metadata manager.
   */
  public OMMetadataManager getMetadataManager() {
    return metadataManager;
  }

  /**
   * Get metadata manager.
   *
   * @return metadata manager.
   */
  public OMMultiTenantManager getMultiTenantManager() {
    return multiTenantManager;
  }

  public OzoneBlockTokenSecretManager getBlockTokenMgr() {
    return blockTokenMgr;
  }

  public OzoneManagerProtocolServerSideTranslatorPB getOmServerProtocol() {
    return omServerProtocol;
  }

  public OMMetrics getMetrics() {
    return metrics;
  }

  /**
   * Start service.
   */
  public void start() throws IOException {
    if (omState == State.BOOTSTRAPPING) {
      if (isBootstrapping) {
        // Check that all OM configs have been updated with the new OM info.
        checkConfigBeforeBootstrap();
      } else if (isForcedBootstrapping) {
        LOG.warn("Skipped checking whether existing OM configs have been " +
            "updated with this OM information as force bootstrap is called.");
      }
    }

    omClientProtocolMetrics.register();
    HddsServerUtil.initializeMetrics(configuration, "OzoneManager");

    LOG.info(buildRpcServerStartMessage("OzoneManager RPC server",
        omRpcAddress));

    metadataManager.start(configuration);

    // Start Ratis services
    if (omRatisServer != null) {
      omRatisServer.start();
    }

    startSecretManagerIfNecessary();

    upgradeFinalizer.runPrefinalizeStateActions(omStorage, this);
    Integer layoutVersionInDB = getLayoutVersionInDB();
    if (layoutVersionInDB == null ||
        versionManager.getMetadataLayoutVersion() != layoutVersionInDB) {
      LOG.info("Version File has different layout " +
              "version ({}) than OM DB ({}). That is expected if this " +
              "OM has never been finalized to a newer layout version.",
          versionManager.getMetadataLayoutVersion(), layoutVersionInDB);
    }

    // Perform this to make it work with old clients.
    if (certClient != null) {
      caCertPem =
          CertificateCodec.getPEMEncodedString(certClient.getCACertificate());
      caCertPemList = HAUtils.buildCAList(certClient, configuration);
    }

    // Set metrics and start metrics back ground thread
    metrics.setNumVolumes(metadataManager.countRowsInTable(metadataManager
        .getVolumeTable()));
    metrics.setNumBuckets(metadataManager.countRowsInTable(metadataManager
        .getBucketTable()));

    if (getMetricsStorageFile().exists()) {
      OmMetricsInfo metricsInfo = READER.readValue(getMetricsStorageFile());
      metrics.setNumKeys(metricsInfo.getNumKeys());
    }

    // FSO(FILE_SYSTEM_OPTIMIZED)
    metrics.setNumDirs(metadataManager
        .countEstimatedRowsInTable(metadataManager.getDirectoryTable()));
    metrics.setNumFiles(metadataManager
        .countEstimatedRowsInTable(metadataManager.getFileTable()));

    // Schedule save metrics
    long period = configuration.getTimeDuration(OZONE_OM_METRICS_SAVE_INTERVAL,
        OZONE_OM_METRICS_SAVE_INTERVAL_DEFAULT, TimeUnit.MILLISECONDS);
    scheduleOMMetricsWriteTask = new ScheduleOMMetricsWriteTask();
    metricsTimer = new Timer();
    metricsTimer.schedule(scheduleOMMetricsWriteTask, 0, period);

    keyManager.start(configuration);

    try {
      httpServer = new OzoneManagerHttpServer(configuration, this);
      httpServer.start();
    } catch (Exception ex) {
      // Allow OM to start as Http Server failure is not fatal.
      LOG.error("OM HttpServer failed to start.", ex);
    }

    omRpcServer.start();
    isOmRpcServerRunning = true;

    startTrashEmptier(configuration);
    if (isOmGrpcServerEnabled) {
      omS3gGrpcServer.start();
      isOmGrpcServerRunning = true;
    }
    registerMXBean();

    startJVMPauseMonitor();
    setStartTime();

    if (omState == State.BOOTSTRAPPING) {
      bootstrap(omNodeDetails);
    }

    ozoneLockProvider = new OzoneLockProvider(getKeyPathLockEnabled(),
        getEnableFileSystemPaths());

    omState = State.RUNNING;
  }

  /**
   * Restarts the service. This method re-initializes the rpc server.
   */
  public void restart() throws IOException {
    setInstanceVariablesFromConf();

    LOG.info(buildRpcServerStartMessage("OzoneManager RPC server",
        omRpcAddress));

    HddsServerUtil.initializeMetrics(configuration, "OzoneManager");

    instantiateServices(false);

    startSecretManagerIfNecessary();

    // Set metrics and start metrics back ground thread
    metrics.setNumVolumes(metadataManager.countRowsInTable(metadataManager
        .getVolumeTable()));
    metrics.setNumBuckets(metadataManager.countRowsInTable(metadataManager
        .getBucketTable()));

    if (getMetricsStorageFile().exists()) {
      OmMetricsInfo metricsInfo = READER.readValue(getMetricsStorageFile());
      metrics.setNumKeys(metricsInfo.getNumKeys());
    }

    // FSO(FILE_SYSTEM_OPTIMIZED)
    metrics.setNumDirs(metadataManager
        .countEstimatedRowsInTable(metadataManager.getDirectoryTable()));
    metrics.setNumFiles(metadataManager
        .countEstimatedRowsInTable(metadataManager.getFileTable()));

    // Schedule save metrics
    long period = configuration.getTimeDuration(OZONE_OM_METRICS_SAVE_INTERVAL,
        OZONE_OM_METRICS_SAVE_INTERVAL_DEFAULT, TimeUnit.MILLISECONDS);
    scheduleOMMetricsWriteTask = new ScheduleOMMetricsWriteTask();
    metricsTimer = new Timer();
    metricsTimer.schedule(scheduleOMMetricsWriteTask, 0, period);

    initializeRatisServer(false);
    if (omRatisServer != null) {
      omRatisServer.start();
    }

    omRpcServer = getRpcServer(configuration);
    if (isOmGrpcServerEnabled) {
      omS3gGrpcServer = getOmS3gGrpcServer(configuration);
    }
    try {
      httpServer = new OzoneManagerHttpServer(configuration, this);
      httpServer.start();
    } catch (Exception ex) {
      // Allow OM to start as Http Server failure is not fatal.
      LOG.error("OM HttpServer failed to start.", ex);
    }
    omRpcServer.start();
    isOmRpcServerRunning = true;

    startTrashEmptier(configuration);
    registerMXBean();

    if (isOmGrpcServerEnabled) {
      omS3gGrpcServer.start();
      isOmGrpcServerRunning = true;
    }
    startJVMPauseMonitor();
    setStartTime();
    omState = State.RUNNING;
  }

  private void checkConfigBeforeBootstrap() throws IOException {
    List<OMNodeDetails> omsWihtoutNewConfig = new ArrayList<>();
    for (Map.Entry<String, OMNodeDetails> entry : peerNodesMap.entrySet()) {
      String remoteNodeId = entry.getKey();
      OMNodeDetails remoteNodeDetails = entry.getValue();
      try (OMAdminProtocolClientSideImpl omAdminProtocolClient =
               OMAdminProtocolClientSideImpl.createProxyForSingleOM(
                   configuration, getRemoteUser(), entry.getValue())) {

        OMConfiguration remoteOMConfiguration =
            omAdminProtocolClient.getOMConfiguration();
        checkRemoteOMConfig(remoteNodeId, remoteOMConfiguration);
      } catch (IOException ioe) {
        LOG.error("Remote OM config check failed on OM {}", remoteNodeId, ioe);
        omsWihtoutNewConfig.add(remoteNodeDetails);
      }
    }
    if (!omsWihtoutNewConfig.isEmpty()) {
      String errorMsg = OmUtils.getOMAddressListPrintString(omsWihtoutNewConfig)
          + " do not have or have incorrect information of the bootstrapping " +
          "OM. Update their ozone-site.xml before proceeding.";
      exitManager.exitSystem(1, errorMsg, LOG);
    }
  }

  /**
   * Verify that the remote OM configuration is updated for the bootstrapping
   * OM.
   */
  private void checkRemoteOMConfig(String remoteNodeId,
      OMConfiguration remoteOMConfig) throws IOException {
    if (remoteOMConfig == null) {
      throw new IOException("Remote OM " + remoteNodeId + " configuration " +
          "returned null");
    }

    if (remoteOMConfig.getCurrentPeerList().contains(this.getOMNodeId())) {
      throw new IOException("Remote OM " + remoteNodeId + " already contains " +
          "bootstrapping OM(" + getOMNodeId() + ") as part of its Raft group " +
          "peers.");
    }

    OMNodeDetails omNodeDetailsInRemoteConfig = remoteOMConfig
        .getActiveOmNodesInNewConf().get(getOMNodeId());
    if (omNodeDetailsInRemoteConfig == null) {
      throw new IOException("Remote OM " + remoteNodeId + " does not have the" +
          " bootstrapping OM(" + getOMNodeId() + ") information on reloading " +
          "configs or it could not resolve the address.");
    }

    if (!omNodeDetailsInRemoteConfig.getRpcAddress().equals(
        this.omNodeDetails.getRpcAddress())) {
      throw new IOException("Remote OM " + remoteNodeId + " configuration has" +
          " bootstrapping OM(" + getOMNodeId() + ") address as " +
          omNodeDetailsInRemoteConfig.getRpcAddress() + " where the " +
          "bootstrapping OM address is " + omNodeDetails.getRpcAddress());
    }

    if (omNodeDetailsInRemoteConfig.isDecommissioned()) {
      throw new IOException("Remote OM " + remoteNodeId + " configuration has" +
          " bootstrapping OM(" + getOMNodeId() + ") in decommissioned " +
          "nodes list - " + OMConfigKeys.OZONE_OM_DECOMMISSIONED_NODES_KEY);
    }
  }

  @Override
  public void bootstrap(OMNodeDetails newOMNode) throws IOException {
    // Create InterOmServiceProtocol client to send request to other OMs
    if (isRatisEnabled) {
      try (OMInterServiceProtocolClientSideImpl omInterServiceProtocol =
               new OMInterServiceProtocolClientSideImpl(configuration,
                   getRemoteUser(), getOMServiceId())) {

        omInterServiceProtocol.bootstrap(omNodeDetails);

        LOG.info("Successfully bootstrapped OM {} and joined the Ratis group " +
            "{}", getOMNodeId(), omRatisServer.getRaftGroup());
      } catch (Exception e) {
        LOG.error("Failed to Bootstrap OM.");
        throw e;
      }
    } else {
      throw new IOException("OzoneManager can be bootstrapped only when ratis" +
          " is enabled and there is atleast one OzoneManager to bootstrap" +
          " from.");
    }
  }

  /**
   * When OMStateMachine receives a configuration change update, it calls
   * this function to update the peers list, if required. The configuration
   * change could be to add or to remove an OM from the ring.
   */
  public void updatePeerList(List<String> newPeers) {
    List<String> currentPeers = omRatisServer.getPeerIds();

    // NodeIds present in new node list and not in current peer list are the
    // bootstapped OMs and should be added to the peer list
    List<String> bootstrappedOMs = new ArrayList<>();
    bootstrappedOMs.addAll(newPeers);
    bootstrappedOMs.removeAll(currentPeers);

    // NodeIds present in current peer list but not in new node list are the
    // decommissioned OMs and should be removed from the peer list
    List<String> decommissionedOMs = new ArrayList<>();
    decommissionedOMs.addAll(currentPeers);
    decommissionedOMs.removeAll(newPeers);

    // Add bootstrapped OMs to peer list
    for (String omNodeId : bootstrappedOMs) {
      // Check if its the local nodeId (bootstrapping OM)
      if (isCurrentNode(omNodeId)) {
        // For a Bootstrapping OM, none of the peers are added to it's
        // RatisServer's peer list and it needs to be updated here after
        // receiving the conf change notification from Ratis.
        for (String peerNodeId : newPeers) {
          if (peerNodeId.equals(omNodeId)) {
            omRatisServer.addRaftPeer(omNodeDetails);
          } else {
            omRatisServer.addRaftPeer(peerNodesMap.get(peerNodeId));
          }
        }
      } else {
        // For other nodes, add bootstrapping OM to OM peer list (which
        // internally adds to Ratis peer list too)
        try {
          addOMNodeToPeers(omNodeId);
        } catch (IOException e) {
          LOG.error("Fatal Error while adding bootstrapped node to " +
              "peer list. Shutting down the system as otherwise it " +
              "could lead to OM state divergence.", e);
          exitManager.forceExit(1, e, LOG);
        }
      }
    }

    // Remove decommissioned OMs from peer list
    for (String omNodeId : decommissionedOMs) {
      if (isCurrentNode(omNodeId)) {
        // Decommissioning Node should not receive the configuration change
        // request. Shut it down.
        String errorMsg = "Shutting down as OM has been decommissioned.";
        LOG.error("Fatal Error: {}", errorMsg);
        exitManager.forceExit(1, errorMsg, LOG);
      } else {
        // Remove decommissioned node from peer list (which internally
        // removed from Ratis peer list too)
        try {
          removeOMNodeFromPeers(omNodeId);
        } catch (IOException e) {
          LOG.error("Fatal Error while removing decommissioned node from " +
              "peer list. Shutting down the system as otherwise it " +
              "could lead to OM state divergence.", e);
          exitManager.forceExit(1, e, LOG);
        }
      }
    }
  }

  /**
   * Check if the given nodeId is the current nodeId.
   */
  private boolean isCurrentNode(String omNodeID) {
    return getOMNodeId().equals(omNodeID);
  }

  /**
   * Add an OM Node to the peers list. This call comes from OMStateMachine
   * after a SetConfiguration request has been successfully executed by the
   * Ratis server.
   */
  private void addOMNodeToPeers(String newOMNodeId) throws IOException {
    OMNodeDetails newOMNodeDetails = null;
    try {
      newOMNodeDetails = OMNodeDetails.getOMNodeDetailsFromConf(
          getConfiguration(), getOMServiceId(), newOMNodeId);
      if (newOMNodeDetails == null) {
        // Load new configuration object to read in new peer information
        setConfiguration(reloadConfiguration());
        newOMNodeDetails = OMNodeDetails.getOMNodeDetailsFromConf(
            getConfiguration(), getOMServiceId(), newOMNodeId);

        if (newOMNodeDetails == null) {
          // If new node information is not present in the newly loaded
          // configuration also, throw an exception
          throw new IOException("There is no OM configuration for node ID "
              + newOMNodeId + " in ozone-site.xml.");
        }
      }
    } catch (IOException e) {
      LOG.error("{}: Couldn't add OM {} to peer list.", getOMNodeId(),
          newOMNodeId);
      exitManager.exitSystem(1, e.getLocalizedMessage(), e, LOG);
    }

    if (omSnapshotProvider == null) {
      omSnapshotProvider = new OzoneManagerSnapshotProvider(
          configuration, omRatisSnapshotDir, peerNodesMap);
    } else {
      omSnapshotProvider.addNewPeerNode(newOMNodeDetails);
    }
    omRatisServer.addRaftPeer(newOMNodeDetails);
    peerNodesMap.put(newOMNodeId, newOMNodeDetails);
    LOG.info("Added OM {} to the Peer list.", newOMNodeId);
  }

  /**
   * Remove an OM Node from the peers list. This call comes from OMStateMachine
   * after a SetConfiguration request has been successfully executed by the
   * Ratis server.
   */
  private void removeOMNodeFromPeers(String decommNodeId) throws IOException {
    OMNodeDetails decommOMNodeDetails = peerNodesMap.get(decommNodeId);
    if (decommOMNodeDetails == null) {
      throw new IOException("Decommissioned Node " + decommNodeId + " not " +
          "present in peer list");
    }

    omSnapshotProvider.removeDecommissionedPeerNode(decommNodeId);
    omRatisServer.removeRaftPeer(decommOMNodeDetails);
    peerNodesMap.remove(decommNodeId);
    LOG.info("Removed OM {} from OM Peer Nodes.", decommNodeId);
  }

  /**
   * Check if the input nodeId exists in the peers list.
   * @return true if the nodeId is self or it exists in peer node list,
   *         false otherwise.
   */
  @VisibleForTesting
  public boolean doesPeerExist(String omNodeId) {
    if (getOMNodeId().equals(omNodeId)) {
      return true;
    }
    if (peerNodesMap != null && !peerNodesMap.isEmpty()) {
      return peerNodesMap.containsKey(omNodeId);
    }
    return false;
  }

  /**
   * Return list of all current OM peers (does not reload configuration from
   * disk to find newly configured OMs).
   */
  public List<OMNodeDetails> getAllOMNodesInMemory() {
    List<OMNodeDetails> peerNodes = getPeerNodes();
    // Add current node also to list
    peerNodes.add(omNodeDetails);
    return peerNodes;
  }

  /**
   * Reload configuration from disk and return all the OM nodes present in
   * the new conf under current serviceId.
   */
  public List<OMNodeDetails> getAllOMNodesInNewConf() {
    OzoneConfiguration newConf = reloadConfiguration();
    List<OMNodeDetails> allOMNodeDetails = OmUtils.getAllOMHAAddresses(
        newConf, getOMServiceId(), true);
    if (allOMNodeDetails.isEmpty()) {
      // There are no addresses configured for HA. Return only current OM
      // details.
      return Collections.singletonList(omNodeDetails);
    }
    return allOMNodeDetails;
  }

  /**
   * Starts a Trash Emptier thread that does an fs.trashRoots and performs
   * checkpointing & deletion.
   * @param conf
   * @throws IOException
   */
  private void startTrashEmptier(Configuration conf) throws IOException {
    if (emptier == null) {
      float hadoopTrashInterval =
          conf.getFloat(FS_TRASH_INTERVAL_KEY, FS_TRASH_INTERVAL_DEFAULT);
      // check whether user has configured ozone specific trash-interval
      // if not fall back to hadoop configuration
      long trashInterval =
          (long) (conf.getFloat(
              OMConfigKeys.OZONE_FS_TRASH_INTERVAL_KEY, hadoopTrashInterval)
              * MSECS_PER_MINUTE);
      if (trashInterval == 0) {
        LOG.info("Trash Interval set to 0. Files deleted won't move to trash");
        return;
      } else if (trashInterval < 0) {
        throw new IOException("Cannot start trash emptier with negative " +
            "interval. Set " + FS_TRASH_INTERVAL_KEY + " to a positive value.");
      }

      OzoneManager i = this;
      FileSystem fs = SecurityUtil.doAsLoginUser(
          new PrivilegedExceptionAction<FileSystem>() {
            @Override
            public FileSystem run() throws IOException {
              return new TrashOzoneFileSystem(i);
            }
          });
      this.emptier = new Thread(new OzoneTrash(fs, conf, this).
          getEmptier(), "Trash Emptier");
      this.emptier.setDaemon(true);
      this.emptier.start();
    }
  }

  /**
   * Creates a new instance of gRPC OzoneManagerServiceGrpc transport server
   * for serving s3g OmRequests.  If an earlier instance is already running
   * then returns the same.
   */
  private GrpcOzoneManagerServer getOmS3gGrpcServer(OzoneConfiguration conf)
      throws IOException {
    if (isOmGrpcServerRunning) {
      return omS3gGrpcServer;
    }
    return startGrpcServer(configuration);
  }

  /**
   * Creates an instance of ratis server.
   */
  /**
   * Creates an instance of ratis server.
   * @param shouldBootstrap If OM is started in Bootstrap mode, then Ratis
   *                        server will be initialized without adding self to
   *                        Ratis group
   * @throws IOException
   */
  private void initializeRatisServer(boolean shouldBootstrap)
      throws IOException {
    if (isRatisEnabled) {
      if (omRatisServer == null) {
        // This needs to be done before initializing Ratis.
        RatisDropwizardExports.
            registerRatisMetricReporters(ratisMetricsMap);
        omRatisServer = OzoneManagerRatisServer.newOMRatisServer(
            configuration, this, omNodeDetails, peerNodesMap,
            secConfig, certClient, shouldBootstrap);
      }
      LOG.info("OzoneManager Ratis server initialized at port {}",
          omRatisServer.getServerPort());
    } else {
      omRatisServer = null;
    }
  }

  public long getObjectIdFromTxId(long trxnId) {
    return OmUtils.getObjectIdFromTxId(metadataManager.getOmEpoch(),
        trxnId);
  }

  @VisibleForTesting
  long getLastTrxnIndexForNonRatis() throws IOException {
    TransactionInfo transactionInfo =
        TransactionInfo.readTransactionInfo(metadataManager);
    // If the OMTransactionInfo does not exist in DB or if the term is not -1
    // (corresponding to non-Ratis cluster), return 0 so that new incoming
    // requests can have transaction index starting from 1.
    if (transactionInfo == null || transactionInfo.getTerm() != -1) {
      return 0;
    }
    // If there exists a last transaction index in DB, the new incoming
    // requests in non-Ratis cluster must have transaction index
    // incrementally increasing from the stored transaction index onwards.
    return transactionInfo.getTransactionIndex();
  }

  /**
   *
   * @return Gets the stored layout version from the DB meta table.
   * @throws IOException on Error.
   */
  private Integer getLayoutVersionInDB() throws IOException {
    String layoutVersion =
        metadataManager.getMetaTable().get(LAYOUT_VERSION_KEY);
    return (layoutVersion == null) ? null : Integer.parseInt(layoutVersion);
  }

  public RatisSnapshotInfo getSnapshotInfo() {
    return omRatisSnapshotInfo;
  }

  public long getRatisSnapshotIndex() throws IOException {
    TransactionInfo dbTxnInfo =
        TransactionInfo.readTransactionInfo(metadataManager);
    if (dbTxnInfo == null) {
      // If there are no transactions in the database, it has applied index 0
      // only.
      return 0;
    } else {
      return dbTxnInfo.getTransactionIndex();
    }
  }

  /**
   * Stop service.
   */
  public void stop() {
    LOG.info("{}: Stopping Ozone Manager", omNodeDetails.getOMPrintInfo());
    if (isStopped()) {
      return;
    }
    try {
      omState = State.STOPPED;
      // Cancel the metrics timer and set to null.
      if (metricsTimer != null) {
        metricsTimer.cancel();
        metricsTimer = null;
        scheduleOMMetricsWriteTask = null;
      }
      omRpcServer.stop();
      if (isOmGrpcServerEnabled) {
        omS3gGrpcServer.stop();
      }
      // When ratis is not enabled, we need to call stop() to stop
      // OzoneManageDoubleBuffer in OM server protocol.
      if (!isRatisEnabled) {
        omServerProtocol.stop();
      }
      if (omRatisServer != null) {
        omRatisServer.stop();
        omRatisServer = null;
      }
      isOmRpcServerRunning = false;
      if (isOmGrpcServerEnabled) {
        isOmGrpcServerRunning = false;
      }
      keyManager.stop();
      stopSecretManager();
      if (httpServer != null) {
        httpServer.stop();
      }
      if (multiTenantManager != null) {
        multiTenantManager.stop();
      }
      stopTrashEmptier();
      metadataManager.stop();
      metrics.unRegister();
      omClientProtocolMetrics.unregister();
      unregisterMXBean();
      if (jvmPauseMonitor != null) {
        jvmPauseMonitor.stop();
      }
      if (omSnapshotProvider != null) {
        omSnapshotProvider.stop();
      }
    } catch (Exception e) {
      LOG.error("OzoneManager stop failed.", e);
    }
  }

  public void shutDown(String message) {
    stop();
    ExitUtils.terminate(1, message, LOG);
  }

  /**
   * Wait until service has completed shutdown.
   */
  public void join() {
    try {
      omRpcServer.join();
    } catch (InterruptedException e) {
      Thread.currentThread().interrupt();
      LOG.info("Interrupted during OzoneManager join.", e);
    }
  }

  private void startSecretManagerIfNecessary() {
    boolean shouldRun = isOzoneSecurityEnabled();
    if (shouldRun) {
      boolean running = delegationTokenMgr.isRunning()
          && blockTokenMgr.isRunning();
      if (!running) {
        startSecretManager();
      }
    }
  }

  /**
   * Get SCM signed certificate and store it using certificate client.
   */
  private static void getSCMSignedCert(CertificateClient client,
      OzoneConfiguration config, OMStorage omStore, String scmId)
      throws IOException {
    CertificateSignRequest.Builder builder = client.getCSRBuilder();
    KeyPair keyPair = new KeyPair(client.getPublicKey(),
        client.getPrivateKey());
    boolean flexibleFqdnResolutionEnabled = config.getBoolean(
            OZONE_FLEXIBLE_FQDN_RESOLUTION_ENABLED,
            OZONE_FLEXIBLE_FQDN_RESOLUTION_ENABLED_DEFAULT);
    InetSocketAddress omRpcAdd = OmUtils.getOmAddress(config);
    String ip = null;

    boolean addressResolved = omRpcAdd != null && omRpcAdd.getAddress() != null;
    if (flexibleFqdnResolutionEnabled && !addressResolved && omRpcAdd != null) {
      InetSocketAddress omRpcAddWithHostName =
              OzoneNetUtils.getAddressWithHostNameLocal(omRpcAdd);
      if (omRpcAddWithHostName != null
              && omRpcAddWithHostName.getAddress() != null) {
        addressResolved = true;
        ip = omRpcAddWithHostName.getAddress().getHostAddress();
      }
    }

    if (!addressResolved) {
      LOG.error("Incorrect om rpc address. omRpcAdd:{}", omRpcAdd);
      throw new RuntimeException("Can't get SCM signed certificate. " +
          "omRpcAdd: " + omRpcAdd);
    }

    if (ip == null) {
      ip = omRpcAdd.getAddress().getHostAddress();
    }

    String hostname = omRpcAdd.getHostName();
    int port = omRpcAdd.getPort();
    String subject;
    if (builder.hasDnsName()) {
      subject = UserGroupInformation.getCurrentUser().getShortUserName()
          + "@" + hostname;
    } else {
      // With only IP in alt.name, certificate validation would fail if subject
      // isn't a hostname either, so omit username.
      subject = hostname;
    }

    builder.setCA(false)
        .setKey(keyPair)
        .setConfiguration(config)
        .setScmID(scmId)
        .setClusterID(omStore.getClusterID())
        .setSubject(subject);

    OMHANodeDetails haOMHANodeDetails = OMHANodeDetails.loadOMHAConfig(config);
    String serviceName =
        haOMHANodeDetails.getLocalNodeDetails().getServiceId();
    if (!StringUtils.isEmpty(serviceName)) {
      builder.addServiceName(serviceName);
    }

    LOG.info("Creating csr for OM->dns:{},ip:{},scmId:{},clusterId:{}," +
            "subject:{}", hostname, ip, scmId, omStore.getClusterID(), subject);

    HddsProtos.OzoneManagerDetailsProto.Builder omDetailsProtoBuilder =
        HddsProtos.OzoneManagerDetailsProto.newBuilder()
            .setHostName(hostname)
            .setIpAddress(ip)
            .setUuid(omStore.getOmId())
            .addPorts(HddsProtos.Port.newBuilder()
                .setName(RPC_PORT)
                .setValue(port)
                .build());

    PKCS10CertificationRequest csr = builder.build();
    HddsProtos.OzoneManagerDetailsProto omDetailsProto =
        omDetailsProtoBuilder.build();
    LOG.info("OzoneManager ports added:{}", omDetailsProto.getPortsList());
    SCMSecurityProtocolClientSideTranslatorPB secureScmClient =
        HddsServerUtil.getScmSecurityClientWithFixedDuration(config);

    SCMGetCertResponseProto response = secureScmClient.
        getOMCertChain(omDetailsProto, getEncodedString(csr));
    String pemEncodedCert = response.getX509Certificate();

    try {

      // Store SCM CA certificate.
      if (response.hasX509CACertificate()) {
        String pemEncodedRootCert = response.getX509CACertificate();
        client.storeCertificate(pemEncodedRootCert, true, true);
        client.storeCertificate(pemEncodedCert, true);

        // Store Root CA certificate if available.
        if (response.hasX509RootCACertificate()) {
          client.storeRootCACertificate(response.getX509RootCACertificate(),
              true);
        }

        // Persist om cert serial id.
        omStore.setOmCertSerialId(CertificateCodec.
            getX509Certificate(pemEncodedCert).getSerialNumber().toString());
      } else {
        throw new RuntimeException("Unable to retrieve OM certificate " +
            "chain");
      }
    } catch (IOException | CertificateException e) {
      LOG.error("Error while storing SCM signed certificate.", e);
      throw new RuntimeException(e);
    }

  }

  /**
   * @return true if delegation token operation is allowed
   */
  private boolean isAllowedDelegationTokenOp() throws IOException {
    AuthenticationMethod authMethod = getConnectionAuthenticationMethod();
    if (UserGroupInformation.isSecurityEnabled()
        && (authMethod != AuthenticationMethod.KERBEROS)
        && (authMethod != AuthenticationMethod.KERBEROS_SSL)
        && (authMethod != AuthenticationMethod.CERTIFICATE)) {
      return false;
    }
    return true;
  }

  /**
   * Returns authentication method used to establish the connection.
   *
   * @return AuthenticationMethod used to establish connection
   * @throws IOException
   */
  private AuthenticationMethod getConnectionAuthenticationMethod()
      throws IOException {
    UserGroupInformation ugi = getRemoteUser();
    AuthenticationMethod authMethod = ugi.getAuthenticationMethod();
    if (authMethod == AuthenticationMethod.PROXY) {
      authMethod = ugi.getRealUser().getAuthenticationMethod();
    }
    return authMethod;
  }

  // optimize ugi lookup for RPC operations to avoid a trip through
  // UGI.getCurrentUser which is synch'ed
  private static UserGroupInformation getRemoteUser() throws IOException {
    UserGroupInformation ugi = Server.getRemoteUser();
    return (ugi != null) ? ugi : UserGroupInformation.getCurrentUser();
  }

  /**
   * Get delegation token from OzoneManager.
   *
   * @param renewer Renewer information
   * @return delegationToken DelegationToken signed by OzoneManager
   * @throws IOException on error
   */
  @Override
  public Token<OzoneTokenIdentifier> getDelegationToken(Text renewer)
      throws OMException {
    Token<OzoneTokenIdentifier> token;
    try {
      if (!isAllowedDelegationTokenOp()) {
        throw new OMException("Delegation Token can be issued only with "
            + "kerberos or web authentication",
            INVALID_AUTH_METHOD);
      }
      if (delegationTokenMgr == null || !delegationTokenMgr.isRunning()) {
        LOG.warn("trying to get DT with no secret manager running in OM.");
        return null;
      }

      UserGroupInformation ugi = getRemoteUser();
      String user = ugi.getUserName();
      Text owner = new Text(user);
      Text realUser = null;
      if (ugi.getRealUser() != null) {
        realUser = new Text(ugi.getRealUser().getUserName());
      }

      return delegationTokenMgr.createToken(owner, renewer, realUser);
    } catch (OMException oex) {
      throw oex;
    } catch (IOException ex) {
      LOG.error("Get Delegation token failed, cause: {}", ex.getMessage());
      throw new OMException("Get Delegation token failed.", ex,
          TOKEN_ERROR_OTHER);
    }
  }

  /**
   * Method to renew a delegationToken issued by OzoneManager.
   *
   * @param token token to renew
   * @return new expiryTime of the token
   * @throws InvalidToken if {@code token} is invalid
   * @throws IOException  on other errors
   */
  @Override
  public long renewDelegationToken(Token<OzoneTokenIdentifier> token)
      throws OMException {
    long expiryTime;

    try {

      if (!isAllowedDelegationTokenOp()) {
        throw new OMException("Delegation Token can be renewed only with "
            + "kerberos or web authentication",
            INVALID_AUTH_METHOD);
      }
      String renewer = getRemoteUser().getShortUserName();
      expiryTime = delegationTokenMgr.renewToken(token, renewer);

    } catch (OMException oex) {
      throw oex;
    } catch (IOException ex) {
      OzoneTokenIdentifier id = null;
      try {
        id = OzoneTokenIdentifier.readProtoBuf(token.getIdentifier());
      } catch (IOException exe) {
      }
      LOG.error("Delegation token renewal failed for dt id: {}, cause: {}",
          id, ex.getMessage());
      throw new OMException("Delegation token renewal failed for dt: " + token,
          ex, TOKEN_ERROR_OTHER);
    }
    return expiryTime;
  }

  /**
   * Cancels a delegation token.
   *
   * @param token token to cancel
   * @throws IOException on error
   */
  @Override
  public void cancelDelegationToken(Token<OzoneTokenIdentifier> token)
      throws OMException {
    OzoneTokenIdentifier id = null;
    try {
      String canceller = getRemoteUser().getUserName();
      id = delegationTokenMgr.cancelToken(token, canceller);
      LOG.trace("Delegation token cancelled for dt: {}", id);
    } catch (OMException oex) {
      throw oex;
    } catch (IOException ex) {
      LOG.error("Delegation token cancellation failed for dt id: {}, cause: {}",
          id, ex.getMessage());
      throw new OMException("Delegation token renewal failed for dt: " + token,
          ex, TOKEN_ERROR_OTHER);
    }
  }

  /**
   * Checks if current caller has acl permissions.
   *
   * @param resType - Type of ozone resource. Ex volume, bucket.
   * @param store   - Store type. i.e Ozone, S3.
   * @param acl     - type of access to be checked.
   * @param vol     - name of volume
   * @param bucket  - bucket name
   * @param key     - key
   * @throws OMException ResultCodes.PERMISSION_DENIED if permission denied.
   */
  private void checkAcls(ResourceType resType, StoreType store,
      ACLType acl, String vol, String bucket, String key)
      throws IOException {
    UserGroupInformation user;
    if (getS3Auth() != null) {
      String principal =
          OzoneAclUtils.accessIdToUserPrincipal(getS3Auth().getAccessId());
      user = UserGroupInformation.createRemoteUser(principal);
    } else {
      user = ProtobufRpcEngine.Server.getRemoteUser();
    }

    InetAddress remoteIp = ProtobufRpcEngine.Server.getRemoteIp();
    String volumeOwner = getVolumeOwner(vol, acl, resType);
    String bucketOwner = getBucketOwner(vol, bucket, acl, resType);

    OzoneAclUtils.checkAllAcls(this, resType, store, acl,
        vol, bucket, key, volumeOwner, bucketOwner,
        user != null ? user : getRemoteUser(),
        remoteIp != null ? remoteIp : omRpcAddress.getAddress(),
        remoteIp != null ? remoteIp.getHostName() : omRpcAddress.getHostName());
  }

  private boolean isOwner(UserGroupInformation callerUgi, String ownerName) {
    if (ownerName == null) {
      return false;
    }
    if (callerUgi.getUserName().equals(ownerName) ||
            callerUgi.getShortUserName().equals(ownerName)) {
      return true;
    }
    return false;
  }

  /**
   * A variant of checkAcls that doesn't throw exception if permission denied.
   *
   * @return true if permission granted, false if permission denied.
   */
  private boolean hasAcls(String userName, ResourceType resType,
      StoreType store, ACLType acl, String vol, String bucket, String key) {
    try {
      return checkAcls(resType, store, acl, vol, bucket, key,
          UserGroupInformation.createRemoteUser(userName),
          ProtobufRpcEngine.Server.getRemoteIp(),
          ProtobufRpcEngine.Server.getRemoteIp().getHostName(),
          false, getVolumeOwner(vol, acl, resType));
    } catch (OMException ex) {
      // Should not trigger exception here at all
      return false;
    }
  }

  public String getVolumeOwner(String vol, ACLType type, ResourceType resType)
      throws OMException {
    String volOwnerName = null;
    if (!vol.equals(OzoneConsts.OZONE_ROOT) &&
        !(type == ACLType.CREATE && resType == ResourceType.VOLUME)) {
      volOwnerName = getVolumeOwner(vol);
    }
    return volOwnerName;
  }

  private String getVolumeOwner(String volume) throws OMException {
    Boolean lockAcquired = metadataManager.getLock().acquireReadLock(
        VOLUME_LOCK, volume);
    String dbVolumeKey = metadataManager.getVolumeKey(volume);
    OmVolumeArgs volumeArgs = null;
    try {
      volumeArgs = metadataManager.getVolumeTable().get(dbVolumeKey);
    } catch (IOException ioe) {
      if (ioe instanceof OMException) {
        throw (OMException)ioe;
      } else {
        throw new OMException("getVolumeOwner for Volume " + volume + " failed",
            ResultCodes.INTERNAL_ERROR);
      }
    } finally {
      if (lockAcquired) {
        metadataManager.getLock().releaseReadLock(VOLUME_LOCK, volume);
      }
    }
    if (volumeArgs != null) {
      return volumeArgs.getOwnerName();
    } else {
      throw new OMException("Volume " + volume + " is not found",
          OMException.ResultCodes.VOLUME_NOT_FOUND);
    }
  }

  /**
   * Return the owner of a given bucket.
   *
   * @return String
   */
  public String getBucketOwner(String volume, String bucket, ACLType type,
       ResourceType resType) throws OMException {
    String bucketOwner = null;
    if ((resType != ResourceType.VOLUME) &&
        !(type == ACLType.CREATE && resType == ResourceType.BUCKET)) {
      bucketOwner = getBucketOwner(volume, bucket);
    }
    return bucketOwner;
  }

  private String getBucketOwner(String volume, String bucket)
      throws OMException {

    Boolean lockAcquired = metadataManager.getLock().acquireReadLock(
            BUCKET_LOCK, volume, bucket);
    String dbBucketKey = metadataManager.getBucketKey(volume, bucket);
    OmBucketInfo bucketInfo = null;
    try {
      bucketInfo = metadataManager.getBucketTable().get(dbBucketKey);
    } catch (IOException ioe) {
      if (ioe instanceof OMException) {
        throw (OMException)ioe;
      } else {
        throw new OMException("getBucketOwner for Bucket " + volume + "/" +
            bucket  + " failed: " + ioe.getMessage(),
            ResultCodes.INTERNAL_ERROR);
      }
    } finally {
      if (lockAcquired) {
        metadataManager.getLock().releaseReadLock(BUCKET_LOCK, volume, bucket);
      }
    }
    if (bucketInfo != null) {
      return bucketInfo.getOwner();
    } else {
      throw new OMException("Bucket not found", ResultCodes.BUCKET_NOT_FOUND);
    }
  }

  /**
   * CheckAcls for the ozone object.
   *
   * @return true if permission granted, false if permission denied.
   * @throws OMException ResultCodes.PERMISSION_DENIED if permission denied
   *                     and throwOnPermissionDenied set to true.
   */
  @SuppressWarnings("parameternumber")
  public boolean checkAcls(ResourceType resType, StoreType storeType,
      ACLType aclType, String vol, String bucket, String key,
      UserGroupInformation ugi, InetAddress remoteAddress, String hostName,
      boolean throwIfPermissionDenied, String owner)
      throws OMException {
    OzoneObj obj = OzoneObjInfo.Builder.newBuilder()
        .setResType(resType)
        .setStoreType(storeType)
        .setVolumeName(vol)
        .setBucketName(bucket)
        .setKeyName(key).build();
    RequestContext context = RequestContext.newBuilder()
        .setClientUgi(ugi)
        .setIp(remoteAddress)
        .setHost(hostName)
        .setAclType(ACLIdentityType.USER)
        .setAclRights(aclType)
        .setOwnerName(owner)
        .build();

    return checkAcls(obj, context, throwIfPermissionDenied);
  }

  /**
   * CheckAcls for the ozone object.
   *
   * @return true if permission granted, false if permission denied.
   * @throws OMException ResultCodes.PERMISSION_DENIED if permission denied
   *                     and throwOnPermissionDenied set to true.
   */
  public boolean checkAcls(OzoneObj obj, RequestContext context,
                           boolean throwIfPermissionDenied)
      throws OMException {

    if (!accessAuthorizer.checkAccess(obj, context)) {
      if (throwIfPermissionDenied) {
        String volumeName = obj.getVolumeName() != null ?
                "Volume:" + obj.getVolumeName() + " " : "";
        String bucketName = obj.getBucketName() != null ?
                "Bucket:" + obj.getBucketName() + " " : "";
        String keyName = obj.getKeyName() != null ?
                "Key:" + obj.getKeyName() : "";
        LOG.warn("User {} doesn't have {} permission to access {} {}{}{}",
            context.getClientUgi().getUserName(), context.getAclRights(),
            obj.getResourceType(), volumeName, bucketName, keyName);
        throw new OMException("User " + context.getClientUgi().getUserName() +
            " doesn't have " + context.getAclRights() +
            " permission to access " + obj.getResourceType() + " " +
            volumeName  + bucketName + keyName, ResultCodes.PERMISSION_DENIED);
      }
      return false;
    } else {
      return true;
    }
  }



  /**
   * Return true if Ozone acl's are enabled, else false.
   *
   * @return boolean
   */
  public boolean getAclsEnabled() {
    return isAclEnabled;
  }

  /**
   * Return true if SPNEGO auth is enabled for OM HTTP server, otherwise false.
   *
   * @return boolean
   */
  public boolean isSpnegoEnabled() {
    return isSpnegoEnabled;
  }

  /**
   * Gets the volume information.
   *
   * @param volume - Volume name.
   * @return VolumeArgs or exception is thrown.
   * @throws IOException
   */
  @Override
  public OmVolumeArgs getVolumeInfo(String volume) throws IOException {
    if (isAclEnabled) {
      checkAcls(ResourceType.VOLUME, StoreType.OZONE, ACLType.READ, volume,
          null, null);
    }

    boolean auditSuccess = true;
    Map<String, String> auditMap = buildAuditMap(volume);
    try {
      metrics.incNumVolumeInfos();
      return volumeManager.getVolumeInfo(volume);
    } catch (Exception ex) {
      metrics.incNumVolumeInfoFails();
      auditSuccess = false;
      AUDIT.logReadFailure(buildAuditMessageForFailure(OMAction.READ_VOLUME,
          auditMap, ex));
      throw ex;
    } finally {
      if (auditSuccess) {
        AUDIT.logReadSuccess(buildAuditMessageForSuccess(OMAction.READ_VOLUME,
            auditMap));
      }
    }
  }

  /**
   * Lists volumes accessible by a specific user.
   *
   * @param userName - user name
   * @param prefix   - Filter prefix -- Return only entries that match this.
   * @param prevKey  - Previous key -- List starts from the next from the
   *                 prevkey
   * @param maxKeys  - Max number of keys to return.
   * @return List of Volumes.
   * @throws IOException
   */
  @Override
  public List<OmVolumeArgs> listVolumeByUser(String userName, String prefix,
      String prevKey, int maxKeys) throws IOException {
    UserGroupInformation remoteUserUgi =
        ProtobufRpcEngine.Server.getRemoteUser();
    if (isAclEnabled) {
      if (remoteUserUgi == null) {
        LOG.error("Rpc user UGI is null. Authorization failed.");
        throw new OMException("Rpc user UGI is null. Authorization failed.",
            ResultCodes.PERMISSION_DENIED);
      }
    }
    boolean auditSuccess = true;
    Map<String, String> auditMap = new LinkedHashMap<>();
    auditMap.put(OzoneConsts.PREV_KEY, prevKey);
    auditMap.put(OzoneConsts.PREFIX, prefix);
    auditMap.put(OzoneConsts.MAX_KEYS, String.valueOf(maxKeys));
    auditMap.put(OzoneConsts.USERNAME, userName);
    try {
      metrics.incNumVolumeLists();
      if (isAclEnabled) {
        // List all volumes first
        List<OmVolumeArgs> listAllVolumes = volumeManager.listVolumes(
            null, prefix, prevKey, maxKeys);
        List<OmVolumeArgs> result = new ArrayList<>();
        // Filter all volumes by LIST ACL
        for (OmVolumeArgs volumeArgs : listAllVolumes) {
          if (hasAcls(userName, ResourceType.VOLUME, StoreType.OZONE,
              ACLType.LIST, volumeArgs.getVolume(), null, null)) {
            result.add(volumeArgs);
          }
        }
        return result;
      } else {
        // When ACL is not enabled, fallback to filter by owner
        return volumeManager.listVolumes(userName, prefix, prevKey, maxKeys);
      }
    } catch (Exception ex) {
      metrics.incNumVolumeListFails();
      auditSuccess = false;
      AUDIT.logReadFailure(buildAuditMessageForFailure(OMAction.LIST_VOLUMES,
          auditMap, ex));
      throw ex;
    } finally {
      if (auditSuccess) {
        AUDIT.logReadSuccess(buildAuditMessageForSuccess(OMAction.LIST_VOLUMES,
            auditMap));
      }
    }
  }

  /**
   * Lists volume all volumes in the cluster.
   *
   * @param prefix  - Filter prefix -- Return only entries that match this.
   * @param prevKey - Previous key -- List starts from the next from the
   *                prevkey
   * @param maxKeys - Max number of keys to return.
   * @return List of Volumes.
   * @throws IOException
   */
  @Override
  public List<OmVolumeArgs> listAllVolumes(String prefix, String prevKey, int
      maxKeys) throws IOException {
    boolean auditSuccess = true;
    Map<String, String> auditMap = new LinkedHashMap<>();
    auditMap.put(OzoneConsts.PREV_KEY, prevKey);
    auditMap.put(OzoneConsts.PREFIX, prefix);
    auditMap.put(OzoneConsts.MAX_KEYS, String.valueOf(maxKeys));
    auditMap.put(OzoneConsts.USERNAME, null);
    try {
      metrics.incNumVolumeLists();
      if (!allowListAllVolumes) {
        // Only admin can list all volumes when disallowed in config
        if (isAclEnabled) {
          checkAcls(ResourceType.VOLUME, StoreType.OZONE, ACLType.LIST,
              OzoneConsts.OZONE_ROOT, null, null);
        }
      }
      return volumeManager.listVolumes(null, prefix, prevKey, maxKeys);
    } catch (Exception ex) {
      metrics.incNumVolumeListFails();
      auditSuccess = false;
      AUDIT.logReadFailure(buildAuditMessageForFailure(OMAction.LIST_VOLUMES,
          auditMap, ex));
      throw ex;
    } finally {
      if (auditSuccess) {
        AUDIT.logReadSuccess(buildAuditMessageForSuccess(OMAction.LIST_VOLUMES,
            auditMap));
      }
    }
  }

  /**
   * {@inheritDoc}
   */
  @Override
  public List<OmBucketInfo> listBuckets(String volumeName,
      String startKey, String prefix, int maxNumOfBuckets)
      throws IOException {
    if (isAclEnabled) {
      checkAcls(ResourceType.VOLUME, StoreType.OZONE, ACLType.LIST, volumeName,
          null, null);
    }
    boolean auditSuccess = true;
    Map<String, String> auditMap = buildAuditMap(volumeName);
    auditMap.put(OzoneConsts.START_KEY, startKey);
    auditMap.put(OzoneConsts.PREFIX, prefix);
    auditMap.put(OzoneConsts.MAX_NUM_OF_BUCKETS,
        String.valueOf(maxNumOfBuckets));
    try {
      metrics.incNumBucketLists();
      return bucketManager.listBuckets(volumeName,
          startKey, prefix, maxNumOfBuckets);
    } catch (IOException ex) {
      metrics.incNumBucketListFails();
      auditSuccess = false;
      AUDIT.logReadFailure(buildAuditMessageForFailure(OMAction.LIST_BUCKETS,
          auditMap, ex));
      throw ex;
    } finally {
      if (auditSuccess) {
        AUDIT.logReadSuccess(buildAuditMessageForSuccess(OMAction.LIST_BUCKETS,
            auditMap));
      }
    }
  }

  /**
   * Gets the bucket information.
   *
   * @param volume - Volume name.
   * @param bucket - Bucket name.
   * @return OmBucketInfo or exception is thrown.
   * @throws IOException
   */
  @Override
  public OmBucketInfo getBucketInfo(String volume, String bucket)
      throws IOException {
    if (isAclEnabled) {
      checkAcls(ResourceType.BUCKET, StoreType.OZONE, ACLType.READ, volume,
          bucket, null);
    }
    boolean auditSuccess = true;
    Map<String, String> auditMap = buildAuditMap(volume);
    auditMap.put(OzoneConsts.BUCKET, bucket);
    try {
      metrics.incNumBucketInfos();
      final OmBucketInfo bucketInfo =
          bucketManager.getBucketInfo(volume, bucket);
      return bucketInfo;
    } catch (Exception ex) {
      metrics.incNumBucketInfoFails();
      auditSuccess = false;
      AUDIT.logReadFailure(buildAuditMessageForFailure(OMAction.READ_BUCKET,
          auditMap, ex));
      throw ex;
    } finally {
      if (auditSuccess) {
        AUDIT.logReadSuccess(buildAuditMessageForSuccess(OMAction.READ_BUCKET,
            auditMap));
      }
    }
  }

  /**
   * Lookup a key.
   *
   * @param args - attributes of the key.
   * @return OmKeyInfo - the info about the requested key.
   * @throws IOException
   */
  @Override
  public OmKeyInfo lookupKey(OmKeyArgs args) throws IOException {
    ResolvedBucket bucket = resolveBucketLink(args);

    if (isAclEnabled) {
      checkAcls(ResourceType.KEY, StoreType.OZONE, ACLType.READ,
          bucket.realVolume(), bucket.realBucket(), args.getKeyName());
    }

    boolean auditSuccess = true;
    Map<String, String> auditMap = bucket.audit(args.toAuditMap());

    args = bucket.update(args);

    try {
      metrics.incNumKeyLookups();
      return keyManager.lookupKey(args, getClientAddress());
    } catch (Exception ex) {
      metrics.incNumKeyLookupFails();
      auditSuccess = false;
      AUDIT.logReadFailure(buildAuditMessageForFailure(OMAction.READ_KEY,
          auditMap, ex));
      throw ex;
    } finally {
      if (auditSuccess) {
        AUDIT.logReadSuccess(buildAuditMessageForSuccess(OMAction.READ_KEY,
            auditMap));
      }
    }
  }

  @Override
  public List<OmKeyInfo> listKeys(String volumeName, String bucketName,
      String startKey, String keyPrefix, int maxKeys) throws IOException {

    ResolvedBucket bucket = resolveBucketLink(Pair.of(volumeName, bucketName));

    if (isAclEnabled) {
      checkAcls(ResourceType.BUCKET, StoreType.OZONE, ACLType.LIST,
          bucket.realVolume(), bucket.realBucket(), keyPrefix);
    }

    boolean auditSuccess = true;
    Map<String, String> auditMap = bucket.audit();
    auditMap.put(OzoneConsts.START_KEY, startKey);
    auditMap.put(OzoneConsts.MAX_KEYS, String.valueOf(maxKeys));
    auditMap.put(OzoneConsts.KEY_PREFIX, keyPrefix);

    try {
      metrics.incNumKeyLists();
      return keyManager.listKeys(bucket.realVolume(), bucket.realBucket(),
          startKey, keyPrefix, maxKeys);
    } catch (IOException ex) {
      metrics.incNumKeyListFails();
      auditSuccess = false;
      AUDIT.logReadFailure(buildAuditMessageForFailure(OMAction.LIST_KEYS,
          auditMap, ex));
      throw ex;
    } finally {
      if (auditSuccess) {
        AUDIT.logReadSuccess(buildAuditMessageForSuccess(OMAction.LIST_KEYS,
            auditMap));
      }
    }
  }

  @Override
  public List<RepeatedOmKeyInfo> listTrash(String volumeName,
      String bucketName, String startKeyName, String keyPrefix, int maxKeys)
      throws IOException {

    // bucket links not supported

    if (isAclEnabled) {
      checkAcls(ResourceType.BUCKET, StoreType.OZONE, ACLType.LIST,
          volumeName, bucketName, keyPrefix);
    }

    boolean auditSuccess = true;
    Map<String, String> auditMap = buildAuditMap(volumeName);
    auditMap.put(OzoneConsts.BUCKET, bucketName);
    auditMap.put(OzoneConsts.START_KEY, startKeyName);
    auditMap.put(OzoneConsts.KEY_PREFIX, keyPrefix);
    auditMap.put(OzoneConsts.MAX_KEYS, String.valueOf(maxKeys));

    try {
      metrics.incNumTrashKeyLists();
      return keyManager.listTrash(volumeName, bucketName,
          startKeyName, keyPrefix, maxKeys);
    } catch (IOException ex) {
      metrics.incNumTrashKeyListFails();
      auditSuccess = false;
      AUDIT.logReadFailure(buildAuditMessageForFailure(OMAction.LIST_TRASH,
          auditMap, ex));
      throw ex;
    } finally {
      if (auditSuccess) {
        AUDIT.logReadSuccess(buildAuditMessageForSuccess(OMAction.LIST_TRASH,
            auditMap));
      }
    }
  }

  private Map<String, String> buildAuditMap(String volume) {
    Map<String, String> auditMap = new LinkedHashMap<>();
    auditMap.put(OzoneConsts.VOLUME, volume);
    return auditMap;
  }

  public AuditLogger getAuditLogger() {
    return AUDIT;
  }

  @Override
  public AuditMessage buildAuditMessageForSuccess(AuditAction op,
      Map<String, String> auditMap) {

    return new AuditMessage.Builder()
        .setUser(getRemoteUserName())
        .atIp(Server.getRemoteAddress())
        .forOperation(op)
        .withParams(auditMap)
        .withResult(AuditEventStatus.SUCCESS)
        .build();
  }

  @Override
  public AuditMessage buildAuditMessageForFailure(AuditAction op,
      Map<String, String> auditMap, Throwable throwable) {

    return new AuditMessage.Builder()
        .setUser(getRemoteUserName())
        .atIp(Server.getRemoteAddress())
        .forOperation(op)
        .withParams(auditMap)
        .withResult(AuditEventStatus.FAILURE)
        .withException(throwable)
        .build();
  }

  private void registerMXBean() {
    Map<String, String> jmxProperties = new HashMap<>();
    jmxProperties.put("component", "ServerRuntime");
    this.omInfoBeanName = HddsUtils.registerWithJmxProperties(
        "OzoneManager", "OzoneManagerInfo", jmxProperties, this);
  }

  private void unregisterMXBean() {
    if (this.omInfoBeanName != null) {
      MBeans.unregister(this.omInfoBeanName);
      this.omInfoBeanName = null;
    }
  }

  private static String getClientAddress() {
    String clientMachine = Server.getRemoteAddress();
    if (clientMachine == null) { //not a RPC client
      clientMachine = "";
    }
    return clientMachine;
  }

  @Override
  public String getRpcPort() {
    return "" + omRpcAddress.getPort();
  }

  @Override
<<<<<<< HEAD
  public String getOmRatisRoles() {
    List<ServiceInfo> serviceList = null;
    StringBuilder sb = new StringBuilder();
    try {
      serviceList = getServiceList();
    } catch (IOException e) {
    }
    for (ServiceInfo info : serviceList) {
      if (info.getOmRoleInfo() != null) {
        sb.append(
            String.format(
                "{ HostName: %s, Ratis Port: %s, Node-Id: %s, Role: %s } ",
                info.getHostname(),
                info.getPort(ServicePort.Type.RATIS),
                info.getOmRoleInfo().getNodeId(),
                info.getOmRoleInfo().getServerRole()
            ));
      }}
    return sb.toString();
  }

  @Override
  public String getCurrentHost() {
    String name = null;
    try {
      name = getHostName(configuration);
    } catch (Exception e) {
    }
    return name;
=======
  public String getRatisLogDirectory() {
    return  OzoneManagerRatisUtils.getOMRatisDirectory(configuration);
  }

  @Override
  public String getRocksDbDirectory() {
    return String.valueOf(OMStorage.getOmDbDir(configuration));
>>>>>>> e525a487
  }

  @VisibleForTesting
  public OzoneManagerHttpServer getHttpServer() {
    return httpServer;
  }

  @Override
  public List<ServiceInfo> getServiceList() throws IOException {
    // When we implement multi-home this call has to be handled properly.
    List<ServiceInfo> services = new ArrayList<>();
    ServiceInfo.Builder omServiceInfoBuilder = ServiceInfo.newBuilder()
        .setNodeType(HddsProtos.NodeType.OM)
        .setHostname(omRpcAddress.getHostName())
        .setOmVersion(OzoneManagerVersion.CURRENT)
        .addServicePort(ServicePort.newBuilder()
            .setType(ServicePort.Type.RPC)
            .setValue(omRpcAddress.getPort())
            .build());
    if (httpServer != null
        && httpServer.getHttpAddress() != null) {
      omServiceInfoBuilder.addServicePort(ServicePort.newBuilder()
          .setType(ServicePort.Type.HTTP)
          .setValue(httpServer.getHttpAddress().getPort())
          .build());
    }
    if (httpServer != null
        && httpServer.getHttpsAddress() != null) {
      omServiceInfoBuilder.addServicePort(ServicePort.newBuilder()
          .setType(ServicePort.Type.HTTPS)
          .setValue(httpServer.getHttpsAddress().getPort())
          .build());
    }

    // Since this OM is processing the request, we can assume it to be the
    // leader OM

    OMRoleInfo omRole = OMRoleInfo.newBuilder()
        .setNodeId(getOMNodeId())
        .setServerRole(RaftPeerRole.LEADER.name())
        .build();
    omServiceInfoBuilder.setOmRoleInfo(omRole);

    if (isRatisEnabled) {
      if (omRatisServer != null) {
        omServiceInfoBuilder.addServicePort(ServicePort.newBuilder()
            .setType(ServicePort.Type.RATIS)
            .setValue(omNodeDetails.getRatisPort())
            .build());
      }

      for (OMNodeDetails peerNode : peerNodesMap.values()) {
        ServiceInfo.Builder peerOmServiceInfoBuilder = ServiceInfo.newBuilder()
            .setNodeType(HddsProtos.NodeType.OM)
            .setHostname(peerNode.getHostName())
            // For now assume peer is at the same version.
            // This field needs to be fetched from peer when rolling upgrades
            // are implemented.
            .setOmVersion(OzoneManagerVersion.CURRENT)
            .addServicePort(ServicePort.newBuilder()
                .setType(ServicePort.Type.RPC)
                .setValue(peerNode.getRpcPort())
                .build());

        OMRoleInfo peerOmRole = OMRoleInfo.newBuilder()
            .setNodeId(peerNode.getNodeId())
            .setServerRole(RaftPeerRole.FOLLOWER.name())
            .build();
        peerOmServiceInfoBuilder.setOmRoleInfo(peerOmRole);

        services.add(peerOmServiceInfoBuilder.build());
      }
    }

    services.add(omServiceInfoBuilder.build());

    // For client we have to return SCM with container protocol port,
    // not block protocol. This is information is being not used by
    // RpcClient, but for compatibility leaving as it is and also making sure
    // that this works for SCM HA.
    Collection<InetSocketAddress> scmAddresses = getScmAddressForClients(
        configuration);

    for (InetSocketAddress scmAddr : scmAddresses) {
      ServiceInfo.Builder scmServiceInfoBuilder = ServiceInfo.newBuilder()
          .setNodeType(HddsProtos.NodeType.SCM)
          .setHostname(scmAddr.getHostName())
          .addServicePort(ServicePort.newBuilder()
              .setType(ServicePort.Type.RPC)
              .setValue(scmAddr.getPort()).build());
      services.add(scmServiceInfoBuilder.build());
    }
    metrics.incNumGetServiceLists();
    // For now there is no exception that can can happen in this call,
    // so failure metrics is not handled. In future if there is any need to
    // handle exception in this method, we need to incorporate
    // metrics.incNumGetServiceListFails()
    AUDIT.logReadSuccess(
        buildAuditMessageForSuccess(OMAction.GET_SERVICE_LIST,
            new LinkedHashMap<>()));
    return services;
  }

  @Override
  public ServiceInfoEx getServiceInfo() throws IOException {
    return new ServiceInfoEx(getServiceList(), caCertPem, caCertPemList);
  }

  @Override
  public StatusAndMessages finalizeUpgrade(String upgradeClientID)
      throws IOException {
    return upgradeFinalizer.finalize(upgradeClientID, this);
  }

  @Override
  public StatusAndMessages queryUpgradeFinalizationProgress(
      String upgradeClientID, boolean takeover, boolean readonly
  ) throws IOException {
    if (readonly) {
      return new StatusAndMessages(upgradeFinalizer.getStatus(),
          Collections.emptyList());
    }
    return upgradeFinalizer.reportStatus(upgradeClientID, takeover);
  }

  /**
   * List tenants.
   */
  public TenantStateList listTenant() throws IOException {

    metrics.incNumTenantLists();

    final UserGroupInformation ugi = getRemoteUser();
    if (!isAdmin(ugi)) {
      final OMException omEx = new OMException(
          "Only Ozone admins are allowed to list tenants.", PERMISSION_DENIED);
      AUDIT.logWriteFailure(buildAuditMessageForFailure(
          OMAction.LIST_TENANT, new LinkedHashMap<>(), omEx));
      throw omEx;
    }

    final Table<String, OmDBTenantState> tenantStateTable =
        metadataManager.getTenantStateTable();

    // Won't iterate cache here, mainly because we can't acquire a read lock
    // for cache iteration: no tenant is specified, hence no volume name to
    // acquire VOLUME_LOCK on. There could be a few millis delay before entries
    // are flushed to the table. This should be acceptable for a list tenant
    // request.

    final TableIterator<String, ? extends KeyValue<String, OmDBTenantState>>
        iterator = tenantStateTable.iterator();

    final List<TenantState> tenantStateList = new ArrayList<>();

    // Iterate table
    while (iterator.hasNext()) {
      final Table.KeyValue<String, OmDBTenantState> dbEntry = iterator.next();
      final String tenantId = dbEntry.getKey();
      final OmDBTenantState omDBTenantState = dbEntry.getValue();
      assert (tenantId.equals(omDBTenantState.getTenantId()));
      tenantStateList.add(TenantState.newBuilder()
          .setTenantId(omDBTenantState.getTenantId())
          .setBucketNamespaceName(omDBTenantState.getBucketNamespaceName())
          .setUserRoleName(omDBTenantState.getUserRoleName())
          .setAdminRoleName(omDBTenantState.getAdminRoleName())
          .setBucketNamespacePolicyName(
              omDBTenantState.getBucketNamespacePolicyName())
          .setBucketPolicyName(omDBTenantState.getBucketPolicyName())
          .build());
    }

    AUDIT.logReadSuccess(buildAuditMessageForSuccess(
        OMAction.LIST_TENANT, new LinkedHashMap<>()));

    return new TenantStateList(tenantStateList);
  }

  /**
   * Tenant get user info.
   */
  public TenantUserInfoValue tenantGetUserInfo(String userPrincipal)
      throws IOException {

    metrics.incNumTenantGetUserInfos();

    if (StringUtils.isEmpty(userPrincipal)) {
      return null;
    }

    final List<ExtendedUserAccessIdInfo> accessIdInfoList = new ArrayList<>();

    // Won't iterate cache here for a similar reason as in OM#listTenant
    //  tenantGetUserInfo lists all accessIds assigned to a user across
    //  multiple tenants.

    // Retrieve the list of accessIds associated to this user principal
    final OmDBUserPrincipalInfo kerberosPrincipalInfo =
        metadataManager.getPrincipalToAccessIdsTable().get(userPrincipal);
    if (kerberosPrincipalInfo == null) {
      return null;
    }
    final Set<String> accessIds = kerberosPrincipalInfo.getAccessIds();

    final Map<String, String> auditMap = new LinkedHashMap<>();
    auditMap.put("userPrincipal", userPrincipal);

    accessIds.forEach(accessId -> {
      try {
        final OmDBAccessIdInfo accessIdInfo =
            metadataManager.getTenantAccessIdTable().get(accessId);
        if (accessIdInfo == null) {
          // As we are not acquiring a lock, the accessId entry might have been
          //  removed from the TenantAccessIdTable already.
          //  Log a warning (shouldn't happen very often) and move on.
          LOG.warn("Expected accessId '{}' not found in TenantAccessIdTable. "
                  + "Might have been removed already.", accessId);
          return;
        }
        assert (accessIdInfo.getUserPrincipal().equals(userPrincipal));
        accessIdInfoList.add(ExtendedUserAccessIdInfo.newBuilder()
            .setUserPrincipal(userPrincipal)
            .setAccessId(accessId)
            .setTenantId(accessIdInfo.getTenantId())
            .setIsAdmin(accessIdInfo.getIsAdmin())
            .setIsDelegatedAdmin(accessIdInfo.getIsDelegatedAdmin())
            .build());
      } catch (IOException e) {
        LOG.error("Potential DB issue. Failed to retrieve OmDBAccessIdInfo "
            + "for accessId '{}' in TenantAccessIdTable.", accessId);
        // Audit
        auditMap.put("accessId", accessId);
        AUDIT.logWriteFailure(buildAuditMessageForFailure(
            OMAction.TENANT_GET_USER_INFO, auditMap, e));
        auditMap.remove("accessId");
      }
    });

    AUDIT.logReadSuccess(buildAuditMessageForSuccess(
        OMAction.TENANT_GET_USER_INFO, auditMap));

    return new TenantUserInfoValue(accessIdInfoList);
  }

  @Override
  public TenantUserList listUsersInTenant(String tenantId, String prefix)
      throws IOException {

    metrics.incNumTenantUserLists();

    if (StringUtils.isEmpty(tenantId)) {
      return null;
    }

    multiTenantManager.checkTenantExistence(tenantId);

    final String volumeName = multiTenantManager.getTenantVolumeName(tenantId);
    final Map<String, String> auditMap = new LinkedHashMap<>();
    auditMap.put(OzoneConsts.TENANT, tenantId);
    auditMap.put(OzoneConsts.VOLUME, volumeName);
    auditMap.put(OzoneConsts.USER_PREFIX, prefix);

    boolean lockAcquired =
        metadataManager.getLock().acquireReadLock(VOLUME_LOCK, volumeName);
    try {
      final UserGroupInformation ugi = ProtobufRpcEngine.Server.getRemoteUser();
      if (!multiTenantManager.isTenantAdmin(ugi, tenantId, false)) {
        throw new OMException("Only tenant and ozone admins can access this " +
            "API. '" + ugi.getShortUserName() + "' is not an admin.",
            PERMISSION_DENIED);
      }
      final TenantUserList userList =
          multiTenantManager.listUsersInTenant(tenantId, prefix);
      AUDIT.logReadSuccess(buildAuditMessageForSuccess(
          OMAction.TENANT_LIST_USER, auditMap));
      return userList;
    } catch (IOException ex) {
      AUDIT.logReadFailure(buildAuditMessageForFailure(
          OMAction.TENANT_LIST_USER, auditMap, ex));
      throw ex;
    } finally {
      if (lockAcquired) {
        metadataManager.getLock().releaseReadLock(VOLUME_LOCK, volumeName);
      }
    }
  }

  @Override
  public S3VolumeContext getS3VolumeContext() throws IOException {
    // Unless the OM request contains S3 authentication info with an access
    // ID that corresponds to a tenant volume, the request will be directed
    // to the default S3 volume.
    String s3Volume = HddsClientUtils.getDefaultS3VolumeName(configuration);
    S3Authentication s3Auth = getS3Auth();
    final String userPrincipal;

    if (s3Auth == null) {
      // This is the default user principal if request does not have S3Auth set
      userPrincipal = Server.getRemoteUser().getShortUserName();

      if (LOG.isDebugEnabled()) {
        // An old S3 gateway talking to a new OM may not attach the auth info.
        // This old version of s3g will also not have a client that supports
        // multi-tenancy, so we can direct requests to the default S3 volume.
        LOG.debug("S3 authentication was not attached to the OM request. " +
                "Directing requests to the default S3 volume {}.",
            s3Volume);
      }
    } else {
      String accessId = s3Auth.getAccessId();
      // If S3 Multi-Tenancy is not enabled, all S3 requests will be redirected
      // to the default s3v for compatibility
      final Optional<String> optionalTenantId = isS3MultiTenancyEnabled() ?
          multiTenantManager.getTenantForAccessID(accessId) : Optional.absent();

      if (!optionalTenantId.isPresent()) {
        final UserGroupInformation s3gUGI =
            UserGroupInformation.createRemoteUser(accessId);
        // When the accessId belongs to the default s3v (i.e. when the accessId
        // key pair is generated using the regular `ozone s3 getsecret`), the
        // user principal returned here should simply be the accessId's short
        // user name (processed by the auth_to_local rule)
        userPrincipal = s3gUGI.getShortUserName();

        if (LOG.isDebugEnabled()) {
          LOG.debug("No tenant found for access ID {}. Directing "
              + "requests to default s3 volume {}.", accessId, s3Volume);
        }
      } else {
        // S3 Multi-Tenancy is enabled, and the accessId is assigned to a tenant

        final String tenantId = optionalTenantId.get();

        OmDBTenantState tenantState =
            metadataManager.getTenantStateTable().get(tenantId);
        if (tenantState != null) {
          s3Volume = tenantState.getBucketNamespaceName();
        } else {
          String message = "Unable to find tenant '" + tenantId
              + "' details for access ID " + accessId
              + ". The tenant might have been removed during this operation, "
              + "or the OM DB is inconsistent";
          LOG.warn(message);
          throw new OMException(message, ResultCodes.TENANT_NOT_FOUND);
        }
        if (LOG.isDebugEnabled()) {
          LOG.debug("Get S3 volume request for access ID {} belonging to " +
                  "tenant {} is directed to the volume {}.", accessId, tenantId,
              s3Volume);
        }

        boolean acquiredVolumeLock =
            getMetadataManager().getLock().acquireReadLock(
                VOLUME_LOCK, s3Volume);

        try {
          // Inject user name to the response to be used for KMS on the client
          userPrincipal = OzoneAclUtils.accessIdToUserPrincipal(accessId);
        } finally {
          if (acquiredVolumeLock) {
            getMetadataManager().getLock().releaseReadLock(
                VOLUME_LOCK, s3Volume);
          }
        }
      }
    }

    // getVolumeInfo() performs acl checks and checks volume existence.
    final S3VolumeContext.Builder s3VolumeContext = S3VolumeContext.newBuilder()
        .setOmVolumeArgs(getVolumeInfo(s3Volume))
        .setUserPrincipal(userPrincipal);

    return s3VolumeContext.build();
  }

  @Override
  public OmMultipartUploadListParts listParts(final String volumeName,
      final String bucketName, String keyName, String uploadID,
      int partNumberMarker, int maxParts)  throws IOException {

    ResolvedBucket bucket = resolveBucketLink(Pair.of(volumeName, bucketName));

    Map<String, String> auditMap = bucket.audit();
    auditMap.put(OzoneConsts.KEY, keyName);
    auditMap.put(OzoneConsts.UPLOAD_ID, uploadID);
    auditMap.put(OzoneConsts.PART_NUMBER_MARKER,
        Integer.toString(partNumberMarker));
    auditMap.put(OzoneConsts.MAX_PARTS, Integer.toString(maxParts));

    metrics.incNumListMultipartUploadParts();
    try {
      OmMultipartUploadListParts omMultipartUploadListParts =
          keyManager.listParts(bucket.realVolume(), bucket.realBucket(),
              keyName, uploadID, partNumberMarker, maxParts);
      AUDIT.logReadSuccess(buildAuditMessageForSuccess(OMAction
          .LIST_MULTIPART_UPLOAD_PARTS, auditMap));
      return omMultipartUploadListParts;
    } catch (IOException ex) {
      metrics.incNumListMultipartUploadPartFails();
      AUDIT.logReadFailure(buildAuditMessageForFailure(OMAction
          .LIST_MULTIPART_UPLOAD_PARTS, auditMap, ex));
      throw ex;
    }
  }

  @Override
  public OmMultipartUploadList listMultipartUploads(String volumeName,
      String bucketName, String prefix) throws IOException {

    ResolvedBucket bucket = resolveBucketLink(Pair.of(volumeName, bucketName));

    Map<String, String> auditMap = bucket.audit();
    auditMap.put(OzoneConsts.PREFIX, prefix);

    metrics.incNumListMultipartUploads();
    try {
      OmMultipartUploadList omMultipartUploadList =
          keyManager.listMultipartUploads(bucket.realVolume(),
              bucket.realBucket(), prefix);
      AUDIT.logReadSuccess(buildAuditMessageForSuccess(OMAction
          .LIST_MULTIPART_UPLOADS, auditMap));
      return omMultipartUploadList;

    } catch (IOException ex) {
      metrics.incNumListMultipartUploadFails();
      AUDIT.logReadFailure(buildAuditMessageForFailure(OMAction
          .LIST_MULTIPART_UPLOADS, auditMap, ex));
      throw ex;
    }

  }

  @Override
  public OzoneFileStatus getFileStatus(OmKeyArgs args) throws IOException {
    ResolvedBucket bucket = resolveBucketLink(args);

    boolean auditSuccess = true;
    Map<String, String> auditMap = bucket.audit(args.toAuditMap());

    args = bucket.update(args);

    try {
      metrics.incNumGetFileStatus();
      return keyManager.getFileStatus(args, getClientAddress());
    } catch (IOException ex) {
      metrics.incNumGetFileStatusFails();
      auditSuccess = false;
      AUDIT.logReadFailure(
          buildAuditMessageForFailure(OMAction.GET_FILE_STATUS, auditMap, ex));
      throw ex;
    } finally {
      if (auditSuccess) {
        AUDIT.logReadSuccess(
            buildAuditMessageForSuccess(OMAction.GET_FILE_STATUS, auditMap));
      }
    }
  }

  private ResourceType getResourceType(OmKeyArgs args) {
    if (args.getKeyName() == null || args.getKeyName().length() == 0) {
      return ResourceType.BUCKET;
    }
    return ResourceType.KEY;
  }

  @Override
  public OmKeyInfo lookupFile(OmKeyArgs args) throws IOException {
    ResolvedBucket bucket = resolveBucketLink(args);

    if (isAclEnabled) {
      checkAcls(ResourceType.KEY, StoreType.OZONE, ACLType.READ,
          bucket.realVolume(), bucket.realBucket(), args.getKeyName());
    }

    boolean auditSuccess = true;
    Map<String, String> auditMap = bucket.audit(args.toAuditMap());

    args = bucket.update(args);

    try {
      metrics.incNumLookupFile();
      return keyManager.lookupFile(args, getClientAddress());
    } catch (Exception ex) {
      metrics.incNumLookupFileFails();
      auditSuccess = false;
      AUDIT.logReadFailure(buildAuditMessageForFailure(OMAction.LOOKUP_FILE,
          auditMap, ex));
      throw ex;
    } finally {
      if (auditSuccess) {
        AUDIT.logReadSuccess(buildAuditMessageForSuccess(
            OMAction.LOOKUP_FILE, auditMap));
      }
    }
  }

  @Override
  public List<OzoneFileStatus> listStatus(OmKeyArgs args, boolean recursive,
      String startKey, long numEntries)
      throws IOException {
    return listStatus(args, recursive, startKey, numEntries, false);
  }

  public List<OzoneFileStatus> listStatus(OmKeyArgs args, boolean recursive,
      String startKey, long numEntries, boolean allowPartialPrefixes)
      throws IOException {

    ResolvedBucket bucket = resolveBucketLink(args);

    if (isAclEnabled) {
      checkAcls(getResourceType(args), StoreType.OZONE, ACLType.READ,
          bucket.realVolume(), bucket.realBucket(), args.getKeyName());
    }

    boolean auditSuccess = true;
    Map<String, String> auditMap = bucket.audit(args.toAuditMap());

    args = bucket.update(args);

    try {
      metrics.incNumListStatus();
      return keyManager.listStatus(args, recursive, startKey, numEntries,
              getClientAddress(), allowPartialPrefixes);
    } catch (Exception ex) {
      metrics.incNumListStatusFails();
      auditSuccess = false;
      AUDIT.logReadFailure(buildAuditMessageForFailure(OMAction.LIST_STATUS,
          auditMap, ex));
      throw ex;
    } finally {
      if (auditSuccess) {
        AUDIT.logReadSuccess(buildAuditMessageForSuccess(
            OMAction.LIST_STATUS, auditMap));
      }
    }
  }

  /**
   * Returns list of ACLs for given Ozone object.
   *
   * @param obj Ozone object.
   * @throws IOException if there is error.
   */
  @Override
  public List<OzoneAcl> getAcl(OzoneObj obj) throws IOException {
    boolean auditSuccess = true;

    try {
      if (isAclEnabled) {
        checkAcls(obj.getResourceType(), obj.getStoreType(), ACLType.READ_ACL,
            obj.getVolumeName(), obj.getBucketName(), obj.getKeyName());
      }
      metrics.incNumGetAcl();
      switch (obj.getResourceType()) {
      case VOLUME:
        return volumeManager.getAcl(obj);
      case BUCKET:
        return bucketManager.getAcl(obj);
      case KEY:
        return keyManager.getAcl(obj);
      case PREFIX:
        return prefixManager.getAcl(obj);

      default:
        throw new OMException("Unexpected resource type: " +
            obj.getResourceType(), INVALID_REQUEST);
      }
    } catch (Exception ex) {
      auditSuccess = false;
      AUDIT.logReadFailure(
          buildAuditMessageForFailure(OMAction.GET_ACL, obj.toAuditMap(), ex));
      throw ex;
    } finally {
      if (auditSuccess) {
        AUDIT.logReadSuccess(
            buildAuditMessageForSuccess(OMAction.GET_ACL, obj.toAuditMap()));
      }
    }
  }

  /**
   * Download and install latest checkpoint from leader OM.
   *
   * @param leaderId peerNodeID of the leader OM
   * @return If checkpoint is installed successfully, return the
   *         corresponding termIndex. Otherwise, return null.
   */
  public TermIndex installSnapshotFromLeader(String leaderId) {
    if (omSnapshotProvider == null) {
      LOG.error("OM Snapshot Provider is not configured as there are no peer " +
          "nodes.");
      return null;
    }

    DBCheckpoint omDBCheckpoint = getDBCheckpointFromLeader(leaderId);
    LOG.info("Downloaded checkpoint from Leader {} to the location {}",
        leaderId, omDBCheckpoint.getCheckpointLocation());

    TermIndex termIndex = null;
    try {
      termIndex = installCheckpoint(leaderId, omDBCheckpoint);
    } catch (Exception ex) {
      LOG.error("Failed to install snapshot from Leader OM.", ex);
    }
    return termIndex;
  }

  /**
   * Install checkpoint. If the checkpoints snapshot index is greater than
   * OM's last applied transaction index, then re-initialize the OM
   * state via this checkpoint. Before re-initializing OM state, the OM Ratis
   * server should be stopped so that no new transactions can be applied.
   */
  TermIndex installCheckpoint(String leaderId, DBCheckpoint omDBCheckpoint)
      throws Exception {

    Path checkpointLocation = omDBCheckpoint.getCheckpointLocation();
    TransactionInfo checkpointTrxnInfo = OzoneManagerRatisUtils
        .getTrxnInfoFromCheckpoint(configuration, checkpointLocation);

    LOG.info("Installing checkpoint with OMTransactionInfo {}",
        checkpointTrxnInfo);

    return installCheckpoint(leaderId, checkpointLocation, checkpointTrxnInfo);
  }

  TermIndex installCheckpoint(String leaderId, Path checkpointLocation,
      TransactionInfo checkpointTrxnInfo) throws Exception {
    long startTime = Time.monotonicNow();
    File oldDBLocation = metadataManager.getStore().getDbLocation();
    try {
      // Stop Background services
      keyManager.stop();
      stopSecretManager();
      stopTrashEmptier();

      // Pause the State Machine so that no new transactions can be applied.
      // This action also clears the OM Double Buffer so that if there are any
      // pending transactions in the buffer, they are discarded.
      omRatisServer.getOmStateMachine().pause();
    } catch (Exception e) {
      LOG.error("Failed to stop/ pause the services. Cannot proceed with " +
          "installing the new checkpoint.");
      // Stop the checkpoint install process and restart the services.
      keyManager.start(configuration);
      startSecretManagerIfNecessary();
      startTrashEmptier(configuration);
      throw e;
    }

    File dbBackup = null;
    TermIndex termIndex = omRatisServer.getLastAppliedTermIndex();
    long term = termIndex.getTerm();
    long lastAppliedIndex = termIndex.getIndex();

    // Check if current applied log index is smaller than the downloaded
    // checkpoint transaction index. If yes, proceed by stopping the ratis
    // server so that the OM state can be re-initialized. If no then do not
    // proceed with installSnapshot.
    boolean canProceed = OzoneManagerRatisUtils.verifyTransactionInfo(
        checkpointTrxnInfo, lastAppliedIndex, leaderId, checkpointLocation);

    boolean oldOmMetadataManagerStopped = false;
    boolean newMetadataManagerStarted = false;
    boolean omRpcServerStopped = false;
    long time = Time.monotonicNow();
    if (canProceed) {
      // Stop RPC server before stop metadataManager
      omRpcServer.stop();
      isOmRpcServerRunning = false;
      omRpcServerStopped = true;
      LOG.info("RPC server is stopped. Spend " +
          (Time.monotonicNow() - time) + " ms.");
      try {
        // Stop old metadataManager before replacing DB Dir
        time = Time.monotonicNow();
        metadataManager.stop();
        oldOmMetadataManagerStopped = true;
        LOG.info("metadataManager is stopped. Spend " +
            (Time.monotonicNow() - time) + " ms.");
      } catch (Exception e) {
        String errorMsg = "Failed to stop metadataManager. Cannot proceed " +
            "with installing the new checkpoint.";
        LOG.error(errorMsg);
        exitManager.exitSystem(1, errorMsg, e, LOG);
      }
      try {
        time = Time.monotonicNow();
        dbBackup = replaceOMDBWithCheckpoint(lastAppliedIndex, oldDBLocation,
            checkpointLocation);
        term = checkpointTrxnInfo.getTerm();
        lastAppliedIndex = checkpointTrxnInfo.getTransactionIndex();
        LOG.info("Replaced DB with checkpoint from OM: {}, term: {}, " +
            "index: {}, time: {} ms", leaderId, term, lastAppliedIndex,
            Time.monotonicNow() - time);
      } catch (Exception e) {
        LOG.error("Failed to install Snapshot from {} as OM failed to replace" +
            " DB with downloaded checkpoint. Reloading old OM state.", e);
      }
    } else {
      LOG.warn("Cannot proceed with InstallSnapshot as OM is at TermIndex {} " +
          "and checkpoint has lower TermIndex {}. Reloading old state of OM.",
          termIndex, checkpointTrxnInfo.getTermIndex());
    }

    // Reload the OM DB store with the new checkpoint.
    // Restart (unpause) the state machine and update its last applied index
    // to the installed checkpoint's snapshot index.
    try {
      if (oldOmMetadataManagerStopped) {
        time = Time.monotonicNow();
        reloadOMState(lastAppliedIndex, term);
        omRatisServer.getOmStateMachine().unpause(lastAppliedIndex, term);
        newMetadataManagerStarted = true;
        LOG.info("Reloaded OM state with Term: {} and Index: {}. Spend {} ms",
            term, lastAppliedIndex, Time.monotonicNow() - time);
      } else {
        // OM DB is not stopped. Start the services.
        keyManager.start(configuration);
        startSecretManagerIfNecessary();
        startTrashEmptier(configuration);
        omRatisServer.getOmStateMachine().unpause(lastAppliedIndex, term);
        LOG.info("OM DB is not stopped. Started services with Term: {} and " +
            "Index: {}", term, lastAppliedIndex);
      }
    } catch (Exception ex) {

      String errorMsg = "Failed to reload OM state and instantiate services.";
      exitManager.exitSystem(1, errorMsg, ex, LOG);
    }

    if (omRpcServerStopped && newMetadataManagerStarted) {
      // Start the RPC server. RPC server start requires metadataManager
      try {
        time = Time.monotonicNow();
        omRpcServer = getRpcServer(configuration);
        omRpcServer.start();
        isOmRpcServerRunning = true;
        LOG.info("RPC server is re-started. Spend " +
            (Time.monotonicNow() - time) + " ms.");
      } catch (Exception e) {
        String errorMsg = "Failed to start RPC Server.";
        exitManager.exitSystem(1, errorMsg, e, LOG);
      }
    }

    // Delete the backup DB
    try {
      if (dbBackup != null) {
        FileUtils.deleteFully(dbBackup);
      }
    } catch (Exception e) {
      LOG.error("Failed to delete the backup of the original DB {}", dbBackup);
    }

    if (lastAppliedIndex != checkpointTrxnInfo.getTransactionIndex()) {
      // Install Snapshot failed and old state was reloaded. Return null to
      // Ratis to indicate that installation failed.
      return null;
    }

    // TODO: We should only return the snpashotIndex to the leader.
    //  Should be fixed after RATIS-586
    TermIndex newTermIndex = TermIndex.valueOf(term, lastAppliedIndex);
    LOG.info("Install Checkpoint is finished with Term: {} and Index: {}. " +
        "Spend {} ms.", newTermIndex.getTerm(), newTermIndex.getIndex(),
        (Time.monotonicNow() - startTime));
    return newTermIndex;
  }


  /**
   * Download the latest OM DB checkpoint from the leader OM.
   *
   * @param leaderId OMNodeID of the leader OM node.
   * @return latest DB checkpoint from leader OM.
   */
  private DBCheckpoint getDBCheckpointFromLeader(String leaderId) {
    LOG.info("Downloading checkpoint from leader OM {} and reloading state " +
        "from the checkpoint.", leaderId);

    try {
      return omSnapshotProvider.getOzoneManagerDBSnapshot(leaderId);
    } catch (IOException e) {
      LOG.error("Failed to download checkpoint from OM leader {}", leaderId, e);
    }
    return null;
  }

  private void stopTrashEmptier() {
    if (this.emptier != null) {
      emptier.interrupt();
      emptier = null;
    }
  }

  /**
   * Replace the current OM DB with the new DB checkpoint.
   *
   * @param lastAppliedIndex the last applied index in the current OM DB.
   * @param checkpointPath   path to the new DB checkpoint
   * @return location of backup of the original DB
   * @throws Exception
   */
  File replaceOMDBWithCheckpoint(long lastAppliedIndex, File oldDB,
      Path checkpointPath) throws IOException {

    // Take a backup of the current DB
    String dbBackupName = OzoneConsts.OM_DB_BACKUP_PREFIX +
        lastAppliedIndex + "_" + System.currentTimeMillis();
    File dbDir = oldDB.getParentFile();
    File dbBackup = new File(dbDir, dbBackupName);

    try {
      Files.move(oldDB.toPath(), dbBackup.toPath());
    } catch (IOException e) {
      LOG.error("Failed to create a backup of the current DB. Aborting " +
          "snapshot installation.");
      throw e;
    }

    // Move the new DB checkpoint into the om metadata dir
    Path markerFile = new File(dbDir, DB_TRANSIENT_MARKER).toPath();
    try {
      // Create a Transient Marker file. This file will be deleted if the
      // checkpoint DB is successfully moved to the old DB location or if the
      // old DB backup is reset to its location. If not, then the OM DB is in
      // an inconsistent state and this marker file will fail OM from
      // starting up.
      Files.createFile(markerFile);
      FileUtils.moveDirectory(checkpointPath, oldDB.toPath());
      Files.deleteIfExists(markerFile);
    } catch (IOException e) {
      LOG.error("Failed to move downloaded DB checkpoint {} to metadata " +
              "directory {}. Resetting to original DB.", checkpointPath,
          oldDB.toPath());
      try {
        Files.move(dbBackup.toPath(), oldDB.toPath());
        Files.deleteIfExists(markerFile);
      } catch (IOException ex) {
        String errorMsg = "Failed to reset to original DB. OM is in an " +
            "inconsistent state.";
        exitManager.exitSystem(1, errorMsg, ex, LOG);
      }
      throw e;
    }
    return dbBackup;
  }

  /**
   * Re-instantiate MetadataManager with new DB checkpoint.
   * All the classes which use/ store MetadataManager should also be updated
   * with the new MetadataManager instance.
   */
  void reloadOMState(long newSnapshotIndex, long newSnapshotTermIndex)
      throws IOException {

    instantiateServices(true);

    // Restart required services
    metadataManager.start(configuration);
    keyManager.start(configuration);
    startSecretManagerIfNecessary();
    startTrashEmptier(configuration);

    // Set metrics and start metrics back ground thread
    metrics.setNumVolumes(metadataManager.countRowsInTable(metadataManager
        .getVolumeTable()));
    metrics.setNumBuckets(metadataManager.countRowsInTable(metadataManager
        .getBucketTable()));
    metrics.setNumKeys(metadataManager.countEstimatedRowsInTable(metadataManager
        .getKeyTable(getBucketLayout())));

    // FSO(FILE_SYSTEM_OPTIMIZED)
    metrics.setNumDirs(metadataManager
        .countEstimatedRowsInTable(metadataManager.getDirectoryTable()));
    metrics.setNumFiles(metadataManager
        .countEstimatedRowsInTable(metadataManager.getFileTable()));

    // Delete the omMetrics file if it exists and save the a new metrics file
    // with new data
    Files.deleteIfExists(getMetricsStorageFile().toPath());
    saveOmMetrics();

    // Update OM snapshot index with the new snapshot index (from the new OM
    // DB state).
    omRatisSnapshotInfo.updateTermIndex(newSnapshotTermIndex, newSnapshotIndex);
  }

  public static Logger getLogger() {
    return LOG;
  }

  public OzoneConfiguration getConfiguration() {
    return configuration;
  }

  @VisibleForTesting
  public void setConfiguration(OzoneConfiguration conf) {
    this.configuration = conf;
  }

  public OzoneConfiguration reloadConfiguration() {
    if (testReloadConfigFlag) {
      // If this flag is set, do not reload config
      return this.configuration;
    }
    return new OzoneConfiguration();
  }

  public static void setTestReloadConfigFlag(boolean testReloadConfigFlag) {
    OzoneManager.testReloadConfigFlag = testReloadConfigFlag;
  }

  public static void setTestSecureOmFlag(boolean testSecureOmFlag) {
    OzoneManager.testSecureOmFlag = testSecureOmFlag;
  }

  public OMNodeDetails getNodeDetails() {
    return omNodeDetails;
  }

  public String getOMNodeId() {
    return omNodeDetails.getNodeId();
  }

  public String getOMServiceId() {
    return omNodeDetails.getServiceId();
  }

  @VisibleForTesting
  public List<OMNodeDetails> getPeerNodes() {
    return new ArrayList<>(peerNodesMap.values());
  }

  public OMNodeDetails getPeerNode(String nodeID) {
    return peerNodesMap.get(nodeID);
  }

  @VisibleForTesting
  public CertificateClient getCertificateClient() {
    return certClient;
  }

  public String getComponent() {
    return omComponent;
  }

  /**
   * Return maximum volumes count per user.
   *
   * @return maxUserVolumeCount
   */
  public long getMaxUserVolumeCount() {
    return maxUserVolumeCount;
  }
  /**
   * Return true, if the current OM node is leader and in ready state to
   * process the requests.
   *
   * If ratis is not enabled, then it always returns true.
   * @return
   */
  public boolean isLeaderReady() {
    return isRatisEnabled ?
        omRatisServer.checkLeaderStatus() == LEADER_AND_READY : true;
  }

  /**
   * Check the leader status.
   *
   * @return null                       leader is ready
   *         OMLeaderNotReadyException  leader is not ready
   *         OMNotLeaderException       not leader
   */
  public void checkLeaderStatus() throws OMNotLeaderException,
      OMLeaderNotReadyException {
    OzoneManagerRatisServer.RaftServerStatus raftServerStatus =
        omRatisServer.checkLeaderStatus();
    RaftPeerId raftPeerId = omRatisServer.getRaftPeerId();

    switch (raftServerStatus) {
    case LEADER_AND_READY: return;
    case LEADER_AND_NOT_READY:
      throw new OMLeaderNotReadyException(
        raftPeerId.toString() + " is Leader " +
            "but not ready to process request yet.");
    case NOT_LEADER:
      // TODO: Set suggest leaderID. Right now, client is not using suggest
      // leaderID. Need to fix this.
      throw new OMNotLeaderException(raftPeerId);
    default: throw new IllegalStateException(
        "Unknown Ratis Server state: " + raftServerStatus);
    }
  }

  /**
   * Return if Ratis is enabled or not.
   *
   * @return
   */
  public boolean isRatisEnabled() {
    return isRatisEnabled;
  }

  /**
   * Get DB updates since a specific sequence number.
   *
   * @param dbUpdatesRequest request that encapsulates a sequence number.
   * @return Wrapper containing the updates.
   * @throws SequenceNumberNotFoundException if db is unable to read the data.
   */
  @Override
  public DBUpdates getDBUpdates(
      DBUpdatesRequest dbUpdatesRequest)
      throws SequenceNumberNotFoundException {
    long limitCount = Long.MAX_VALUE;
    if (dbUpdatesRequest.hasLimitCount()) {
      limitCount = dbUpdatesRequest.getLimitCount();
    }
    DBUpdatesWrapper updatesSince = metadataManager.getStore()
        .getUpdatesSince(dbUpdatesRequest.getSequenceNumber(), limitCount);
    DBUpdates dbUpdates = new DBUpdates(updatesSince.getData());
    dbUpdates.setCurrentSequenceNumber(updatesSince.getCurrentSequenceNumber());
    dbUpdates.setLatestSequenceNumber(updatesSince.getLatestSequenceNumber());
    return dbUpdates;
  }

  public OzoneDelegationTokenSecretManager getDelegationTokenMgr() {
    return delegationTokenMgr;
  }

  /**
   * Return list of OzoneAdministrators from config.
   */
  Collection<String> getOzoneAdminsFromConfig(OzoneConfiguration conf)
      throws IOException {
    Collection<String> ozAdmins =
        conf.getTrimmedStringCollection(OZONE_ADMINISTRATORS);
    String omSPN = UserGroupInformation.getCurrentUser().getShortUserName();
    if (!ozAdmins.contains(omSPN)) {
      ozAdmins.add(omSPN);
    }
    return ozAdmins;
  }

  /**
   * Return the list of Ozone administrators in effect.
   */
  Collection<String> getOmAdminUsernames() {
    return omAdminUsernames;
  }

  /**
   * Return true if a UserGroupInformation is OM admin, false otherwise.
   * @param callerUgi Caller UserGroupInformation
   */
  public boolean isAdmin(UserGroupInformation callerUgi) {
    if (callerUgi == null) {
      return false;
    } else {
      return isAdmin(callerUgi.getShortUserName())
          || isAdmin(callerUgi.getUserName());
    }
  }

  public boolean isAdmin(String username) {
    if (omAdminUsernames == null) {
      return false;
    } else {
      return omAdminUsernames.contains(OZONE_ADMINISTRATORS_WILDCARD) ||
          omAdminUsernames.contains(username);
    }
  }

  /**
   * Returns true if OzoneNativeAuthorizer is enabled and false if otherwise.
   *
   * @return if native authorizer is enabled.
   */
  public boolean isNativeAuthorizerEnabled() {
    return isNativeAuthorizerEnabled;
  }

  @VisibleForTesting
  public boolean isRunning() {
    return omState == State.RUNNING;
  }

  private void startJVMPauseMonitor() {
    // Start jvm monitor
    jvmPauseMonitor = new JvmPauseMonitor();
    jvmPauseMonitor.init(configuration);
    jvmPauseMonitor.start();
  }

  public ResolvedBucket resolveBucketLink(KeyArgs args,
      OMClientRequest omClientRequest) throws IOException {
    return resolveBucketLink(
        Pair.of(args.getVolumeName(), args.getBucketName()), omClientRequest);
  }

  public ResolvedBucket resolveBucketLink(OmKeyArgs args)
      throws IOException {
    return resolveBucketLink(
        Pair.of(args.getVolumeName(), args.getBucketName()));
  }

  public ResolvedBucket resolveBucketLink(Pair<String, String> requested,
      OMClientRequest omClientRequest)
      throws IOException {
    Pair<String, String> resolved;
    if (isAclEnabled) {
      resolved = resolveBucketLink(requested, new HashSet<>(),
              omClientRequest.createUGI(), omClientRequest.getRemoteAddress(),
              omClientRequest.getHostName());
    } else {
      resolved = resolveBucketLink(requested, new HashSet<>(),
          null, null, null);
    }
    return new ResolvedBucket(requested, resolved);
  }

  public ResolvedBucket resolveBucketLink(Pair<String, String> requested)
      throws IOException {

    Pair<String, String> resolved;
    if (isAclEnabled) {
      UserGroupInformation ugi = getRemoteUser();
      if (getS3Auth() != null) {
        ugi = UserGroupInformation.createRemoteUser(
            OzoneAclUtils.accessIdToUserPrincipal(getS3Auth().getAccessId()));
      }
      InetAddress remoteIp = Server.getRemoteIp();
      resolved = resolveBucketLink(requested, new HashSet<>(),
          ugi,
          remoteIp,
          remoteIp != null ? remoteIp.getHostName() :
              omRpcAddress.getHostName());
    } else {
      resolved = resolveBucketLink(requested, new HashSet<>(),
          null, null, null);
    }
    return new ResolvedBucket(requested, resolved);
  }

  /**
   * Resolves bucket symlinks. Read permission is required for following links.
   *
   * @param volumeAndBucket the bucket to be resolved (if it is a link)
   * @param visited collects link buckets visited during the resolution to
   *   avoid infinite loops
   * @param {@link UserGroupInformation}
   * @param remoteAddress
   * @param hostName
   * @return bucket location possibly updated with its actual volume and bucket
   *   after following bucket links
   * @throws IOException (most likely OMException) if ACL check fails, bucket is
   *   not found, loop is detected in the links, etc.
   */
  private Pair<String, String> resolveBucketLink(
      Pair<String, String> volumeAndBucket,
      Set<Pair<String, String>> visited,
      UserGroupInformation userGroupInformation,
      InetAddress remoteAddress,
      String hostName) throws IOException {

    String volumeName = volumeAndBucket.getLeft();
    String bucketName = volumeAndBucket.getRight();
    OmBucketInfo info = bucketManager.getBucketInfo(volumeName, bucketName);
    if (!info.isLink()) {
      return volumeAndBucket;
    }

    if (!visited.add(volumeAndBucket)) {
      throw new OMException("Detected loop in bucket links",
          DETECTED_LOOP_IN_BUCKET_LINKS);
    }

    if (isAclEnabled) {
      final ACLType type = ACLType.READ;
      checkAcls(ResourceType.BUCKET, StoreType.OZONE, type,
          volumeName, bucketName, null, userGroupInformation,
          remoteAddress, hostName, true,
          getVolumeOwner(volumeName, type, ResourceType.BUCKET));
    }

    return resolveBucketLink(
        Pair.of(info.getSourceVolume(), info.getSourceBucket()),
        visited, userGroupInformation, remoteAddress, hostName);
  }

  @VisibleForTesting
  public void setExitManagerForTesting(ExitManager exitManagerForTesting) {
    exitManager = exitManagerForTesting;
  }

  public boolean getEnableFileSystemPaths() {
    return configuration.getBoolean(OZONE_OM_ENABLE_FILESYSTEM_PATHS,
        OZONE_OM_ENABLE_FILESYSTEM_PATHS_DEFAULT);
  }

  public boolean getKeyPathLockEnabled() {
    return configuration.getBoolean(OZONE_OM_KEY_PATH_LOCK_ENABLED,
        OZONE_OM_KEY_PATH_LOCK_ENABLED_DEFAULT);
  }

  public OzoneLockProvider getOzoneLockProvider() {
    return this.ozoneLockProvider;
  }

  public ReplicationConfig getDefaultReplicationConfig() {
    if (this.defaultReplicationConfig != null) {
      return this.defaultReplicationConfig;
    }

    final String replication = configuration.getTrimmed(
        OZONE_SERVER_DEFAULT_REPLICATION_KEY,
        OZONE_SERVER_DEFAULT_REPLICATION_DEFAULT);
    final String type = configuration.getTrimmed(
        OZONE_SERVER_DEFAULT_REPLICATION_TYPE_KEY,
        OZONE_SERVER_DEFAULT_REPLICATION_TYPE_DEFAULT);
    return ReplicationConfig.parse(ReplicationType.valueOf(type),
        replication, configuration);
  }

  public String getOMDefaultBucketLayout() {
    return this.defaultBucketLayout;
  }

  /**
   * Create volume which is required for S3Gateway operations.
   * @throws IOException
   */
  private void addS3GVolumeToDB() throws IOException {
    String s3VolumeName = HddsClientUtils.getDefaultS3VolumeName(configuration);
    String dbVolumeKey = metadataManager.getVolumeKey(s3VolumeName);

    if (!s3VolumeName.equals(OzoneConfigKeys.OZONE_S3_VOLUME_NAME_DEFAULT)) {
      LOG.warn("Make sure that all S3Gateway use same volume name." +
          " Otherwise user need to manually create/configure Volume " +
          "configured by S3Gateway");
    }
    if (!metadataManager.getVolumeTable().isExist(dbVolumeKey)) {
      // the highest transaction ID is reserved for this operation.
      long transactionID = MAX_TRXN_ID + 1;
      long objectID = OmUtils.addEpochToTxId(metadataManager.getOmEpoch(),
          transactionID);
      String userName =
          UserGroupInformation.getCurrentUser().getShortUserName();

      // Add volume and user info to DB and cache.

      OmVolumeArgs omVolumeArgs = createS3VolumeContext(s3VolumeName, objectID);

      String dbUserKey = metadataManager.getUserKey(userName);
      PersistedUserVolumeInfo userVolumeInfo =
          PersistedUserVolumeInfo.newBuilder()
          .setObjectID(objectID)
          .setUpdateID(transactionID)
          .addVolumeNames(s3VolumeName).build();


      // Commit to DB.
      try (BatchOperation batchOperation =
          metadataManager.getStore().initBatchOperation()) {
        metadataManager.getVolumeTable().putWithBatch(batchOperation,
            dbVolumeKey, omVolumeArgs);

        metadataManager.getUserTable().putWithBatch(batchOperation, dbUserKey,
            userVolumeInfo);

        metadataManager.getStore().commitBatchOperation(batchOperation);
      }

      // Add to cache.
      metadataManager.getVolumeTable().addCacheEntry(
          new CacheKey<>(dbVolumeKey),
          new CacheValue<>(Optional.of(omVolumeArgs), transactionID));
      metadataManager.getUserTable().addCacheEntry(
          new CacheKey<>(dbUserKey),
          new CacheValue<>(Optional.of(userVolumeInfo), transactionID));
      LOG.info("Created Volume {} With Owner {} required for S3Gateway " +
              "operations.", s3VolumeName, userName);
    }
  }

  private OmVolumeArgs createS3VolumeContext(String s3Volume,
      long objectID) throws IOException {
    String userName = UserGroupInformation.getCurrentUser().getShortUserName();
    long time = Time.now();

    // We need to set the updateID to DEFAULT_OM_UPDATE_ID, because when
    // acl op on S3v volume during updateID check it will fail if we have a
    // value with maximum transactionID. Because updateID checks if new
    // new updateID is greater than previous updateID, otherwise it fails.

    OmVolumeArgs.Builder omVolumeArgs = new OmVolumeArgs.Builder()
        .setVolume(s3Volume)
        .setUpdateID(DEFAULT_OM_UPDATE_ID)
        .setObjectID(objectID)
        .setCreationTime(time)
        .setModificationTime(time)
        .setOwnerName(userName)
        .setAdminName(userName)
        .setQuotaInBytes(OzoneConsts.QUOTA_RESET);

    // Provide ACLType of ALL which is default acl rights for user and group.
    List<OzoneAcl> listOfAcls = new ArrayList<>();
    //User ACL
    listOfAcls.add(new OzoneAcl(ACLIdentityType.USER,
        userName, ACLType.ALL, ACCESS));
    //Group ACLs of the User
    List<String> userGroups = Arrays.asList(UserGroupInformation
        .createRemoteUser(userName).getGroupNames());

    userGroups.stream().forEach((group) -> listOfAcls.add(
        new OzoneAcl(ACLIdentityType.GROUP, group, ACLType.ALL, ACCESS)));

    // Add ACLs
    for (OzoneAcl ozoneAcl : listOfAcls) {
      omVolumeArgs.addOzoneAcls(ozoneAcl);
    }

    return omVolumeArgs.build();
  }

  public OMLayoutVersionManager getVersionManager() {
    return versionManager;
  }

  public OzoneManagerPrepareState getPrepareState() {
    return prepareState;
  }

  /**
   * Determines if the prepare gate should be enabled on this OM after OM
   * is restarted.
   * This must be done after metadataManager is instantiated
   * and before the RPC server is started.
   */
  private void instantiatePrepareStateOnStartup()
      throws IOException {
    TransactionInfo txnInfo = metadataManager.getTransactionInfoTable()
        .get(TRANSACTION_INFO_KEY);
    if (txnInfo == null) {
      // No prepare request could be received if there are not transactions.
      prepareState = new OzoneManagerPrepareState(configuration);
    } else {
      prepareState = new OzoneManagerPrepareState(configuration,
          txnInfo.getTransactionIndex());
      TransactionInfo dbPrepareValue =
          metadataManager.getTransactionInfoTable().get(PREPARE_MARKER_KEY);

      boolean hasMarkerFile =
          (prepareState.getState().getStatus() ==
              PrepareStatus.PREPARE_COMPLETED);
      boolean hasDBMarker = (dbPrepareValue != null);

      if (hasDBMarker) {
        long dbPrepareIndex = dbPrepareValue.getTransactionIndex();

        if (hasMarkerFile) {
          long prepareFileIndex = prepareState.getState().getIndex();
          // If marker and DB prepare index do not match, use the DB value
          // since this is synced through Ratis, to avoid divergence.
          if (prepareFileIndex != dbPrepareIndex) {
            LOG.warn("Prepare marker file index {} does not match DB prepare " +
                "index {}. Writing DB index to prepare file and maintaining " +
                "prepared state.", prepareFileIndex, dbPrepareIndex);
            prepareState.finishPrepare(dbPrepareIndex);
          }
          // Else, marker and DB are present and match, so OM is prepared.
        } else {
          // Prepare cancelled with startup flag to remove marker file.
          // Persist this to the DB.
          // If the startup flag is used it should be used on all OMs to avoid
          // divergence.
          metadataManager.getTransactionInfoTable().delete(PREPARE_MARKER_KEY);
        }
      } else if (hasMarkerFile) {
        // Marker file present but no DB entry present.
        // This should never happen. If a prepare request fails partway
        // through, OM should replay it so both the DB and marker file exist.
        throw new OMException("Prepare marker file found on startup without " +
            "a corresponding database entry. Corrupt prepare state.",
            ResultCodes.PREPARE_FAILED);
      }
      // Else, no DB or marker file, OM is not prepared.
    }
  }

  /**
   * Determines if the prepare gate should be enabled on this OM after OM
   * receives a snapshot.
   */
  private void instantiatePrepareStateAfterSnapshot()
      throws IOException {
    TransactionInfo txnInfo = metadataManager.getTransactionInfoTable()
        .get(TRANSACTION_INFO_KEY);
    if (txnInfo == null) {
      // No prepare request could be received if there are not transactions.
      prepareState = new OzoneManagerPrepareState(configuration);
    } else {
      prepareState = new OzoneManagerPrepareState(configuration,
          txnInfo.getTransactionIndex());
      TransactionInfo dbPrepareValue =
          metadataManager.getTransactionInfoTable().get(PREPARE_MARKER_KEY);

      boolean hasDBMarker = (dbPrepareValue != null);

      if (hasDBMarker) {
        // Snapshot contained a prepare request to apply.
        // Update the in memory prepare gate and marker file index.
        // If we have already done this, the operation is idempotent.
        long dbPrepareIndex = dbPrepareValue.getTransactionIndex();
        prepareState.restorePrepareFromIndex(dbPrepareIndex,
            txnInfo.getTransactionIndex());
      } else {
        // No DB marker.
        // Deletes marker file if exists, otherwise does nothing if we were not
        // already prepared.
        prepareState.cancelPrepare();
      }
    }
  }

  public int getMinMultipartUploadPartSize() {
    return minMultipartUploadPartSize;
  }

  @VisibleForTesting
  public void setMinMultipartUploadPartSize(int partSizeForTest) {
    this.minMultipartUploadPartSize = partSizeForTest;
  }

  @VisibleForTesting
  public boolean isOmRpcServerRunning() {
    return isOmRpcServerRunning;
  }
  /**
   * Write down Layout version of a finalized feature to DB on finalization.
   * @param lvm OMLayoutVersionManager
   * @param omMetadataManager omMetadataManager instance
   * @throws IOException on Error.
   */
  private void updateLayoutVersionInDB(OMLayoutVersionManager lvm,
                                       OMMetadataManager omMetadataManager)
      throws IOException {
    omMetadataManager.getMetaTable().put(LAYOUT_VERSION_KEY,
        String.valueOf(lvm.getMetadataLayoutVersion()));
  }

  private BucketLayout getBucketLayout() {
    return BucketLayout.DEFAULT;
  }
}<|MERGE_RESOLUTION|>--- conflicted
+++ resolved
@@ -2967,7 +2967,7 @@
   }
 
   @Override
-<<<<<<< HEAD
+
   public String getOmRatisRoles() {
     List<ServiceInfo> serviceList = null;
     StringBuilder sb = new StringBuilder();
@@ -2997,7 +2997,6 @@
     } catch (Exception e) {
     }
     return name;
-=======
   public String getRatisLogDirectory() {
     return  OzoneManagerRatisUtils.getOMRatisDirectory(configuration);
   }
@@ -3005,7 +3004,6 @@
   @Override
   public String getRocksDbDirectory() {
     return String.valueOf(OMStorage.getOmDbDir(configuration));
->>>>>>> e525a487
   }
 
   @VisibleForTesting
