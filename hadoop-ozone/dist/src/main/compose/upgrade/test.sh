#!/usr/bin/env bash
# Licensed to the Apache Software Foundation (ASF) under one
# or more contributor license agreements.  See the NOTICE file
# distributed with this work for additional information
# regarding copyright ownership.  The ASF licenses this file
# to you under the Apache License, Version 2.0 (the
# "License"); you may not use this file except in compliance
# with the License.  You may obtain a copy of the License at
#
#     http://www.apache.org/licenses/LICENSE-2.0
#
# Unless required by applicable law or agreed to in writing, software
# distributed under the License is distributed on an "AS IS" BASIS,
# WITHOUT WARRANTIES OR CONDITIONS OF ANY KIND, either express or implied.
# See the License for the specific language governing permissions and
# limitations under the License.

# Version that will be run using the local build.
: "${OZONE_CURRENT_VERSION:=1.1.0}"
export OZONE_CURRENT_VERSION

TEST_DIR=$( cd "$( dirname "${BASH_SOURCE[0]}" )" >/dev/null && pwd )
source "$TEST_DIR/testlib.sh"

<<<<<<< HEAD
# Export variables needed by tests and ../testlib.sh.
export TEST_DIR
export COMPOSE_DIR="$TEST_DIR"
=======
RESULT=0
run_test_scripts ${tests} || RESULT=$?
>>>>>>> 1d8f972a

RESULT_DIR="$ALL_RESULT_DIR" create_results_dir

# Upgrade tests to be run.
# Run all upgrades even if one fails.
# Any failure will save a failing return code to $RESULT.
set +e
run_test manual-upgrade 0.5.0 1.1.0
run_test non-rolling-upgrade 1.0.0 1.1.0
set -e

generate_report "upgrade" "$ALL_RESULT_DIR"

exit "$RESULT"<|MERGE_RESOLUTION|>--- conflicted
+++ resolved
@@ -22,14 +22,12 @@
 TEST_DIR=$( cd "$( dirname "${BASH_SOURCE[0]}" )" >/dev/null && pwd )
 source "$TEST_DIR/testlib.sh"
 
-<<<<<<< HEAD
 # Export variables needed by tests and ../testlib.sh.
 export TEST_DIR
 export COMPOSE_DIR="$TEST_DIR"
-=======
+
 RESULT=0
 run_test_scripts ${tests} || RESULT=$?
->>>>>>> 1d8f972a
 
 RESULT_DIR="$ALL_RESULT_DIR" create_results_dir
 
