--- conflicted
+++ resolved
@@ -289,11 +289,8 @@
     case PurgeKeys:
     case RecoverTrash:
     case DeleteOpenKeys:
-<<<<<<< HEAD
+    case RevokeS3Secret:
     case PurgePaths:
-=======
-    case RevokeS3Secret:
->>>>>>> 61a237aa
       return false;
     default:
       LOG.error("CmdType {} is not categorized as readOnly or not.", cmdType);
