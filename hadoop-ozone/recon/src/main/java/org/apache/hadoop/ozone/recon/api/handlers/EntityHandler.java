/*
 * Licensed to the Apache Software Foundation (ASF) under one
 * or more contributor license agreements.  See the NOTICE file
 * distributed with this work for additional information
 * regarding copyright ownership.  The ASF licenses this file
 * to you under the Apache License, Version 2.0 (the
 * "License"); you may not use this file except in compliance
 * with the License.  You may obtain a copy of the License at
 *
 *     http://www.apache.org/licenses/LICENSE-2.0
 *
 * Unless required by applicable law or agreed to in writing, software
 * distributed under the License is distributed on an "AS IS" BASIS,
 * WITHOUT WARRANTIES OR CONDITIONS OF ANY KIND, either express or implied.
 * See the License for the specific language governing permissions and
 * limitations under the License.
 */
package org.apache.hadoop.ozone.recon.api.handlers;

import org.apache.hadoop.hdds.scm.server.OzoneStorageContainerManager;
import org.apache.hadoop.ozone.OmUtils;
import org.apache.hadoop.ozone.om.helpers.BucketLayout;
import org.apache.hadoop.ozone.recon.ReconConstants;
import org.apache.hadoop.ozone.recon.api.types.NamespaceSummaryResponse;
import org.apache.hadoop.ozone.recon.api.types.DUResponse;
import org.apache.hadoop.ozone.recon.api.types.QuotaUsageResponse;
import org.apache.hadoop.ozone.recon.api.types.FileSizeDistributionResponse;
import org.apache.hadoop.ozone.recon.api.types.EntityType;
import org.apache.hadoop.ozone.recon.api.types.NSSummary;
import org.apache.hadoop.ozone.recon.recovery.ReconOMMetadataManager;
import org.apache.hadoop.ozone.recon.spi.ReconNamespaceSummaryManager;

import java.io.IOException;

import java.util.Set;

import static org.apache.hadoop.ozone.OzoneConsts.OM_KEY_PREFIX;

/**
 * Class for handling all entity types.
 */
public abstract class EntityHandler {

  private final ReconNamespaceSummaryManager reconNamespaceSummaryManager;

  private final ReconOMMetadataManager omMetadataManager;

  private final BucketHandler bucketHandler;

  private final OzoneStorageContainerManager reconSCM;

  private final String normalizedPath;
  private final String[] names;

  public EntityHandler(
          ReconNamespaceSummaryManager reconNamespaceSummaryManager,
          ReconOMMetadataManager omMetadataManager,
          OzoneStorageContainerManager reconSCM,
          BucketHandler bucketHandler, String path) {
    this.reconNamespaceSummaryManager = reconNamespaceSummaryManager;
    this.omMetadataManager = omMetadataManager;
    this.reconSCM = reconSCM;
    this.bucketHandler = bucketHandler;

    // Defaulting to FILE_SYSTEM_OPTIMIZED if bucketHandler is null
    BucketLayout layout =
        (bucketHandler != null) ? bucketHandler.getBucketLayout() :
            BucketLayout.FILE_SYSTEM_OPTIMIZED;

    // Normalize the path based on the determined layout
    normalizedPath = normalizePath(path, layout);

    // Choose the parsing method based on the bucket layout
    names = (layout == BucketLayout.OBJECT_STORE) ?
        parseObjectStorePath(normalizedPath) : parseRequestPath(normalizedPath);
  }

  public abstract NamespaceSummaryResponse getSummaryResponse()
          throws IOException;

  public abstract DUResponse getDuResponse(
      boolean listFile, boolean withReplica, boolean sort)
          throws IOException;

  public abstract QuotaUsageResponse getQuotaResponse()
          throws IOException;

  public abstract FileSizeDistributionResponse getDistResponse()
          throws IOException;

  public ReconOMMetadataManager getOmMetadataManager() {
    return omMetadataManager;
  }

  public OzoneStorageContainerManager getReconSCM() {
    return reconSCM;
  }

  public ReconNamespaceSummaryManager getReconNamespaceSummaryManager() {
    return reconNamespaceSummaryManager;
  }

  public BucketHandler getBucketHandler() {
    return bucketHandler;
  }

  public String getNormalizedPath() {
    return normalizedPath;
  }

  public String[] getNames() {
    return names.clone();
  }

  /**
   * Return the entity handler of client's request, check path existence.
   * If path doesn't exist, return UnknownEntityHandler
   * @param reconNamespaceSummaryManager ReconNamespaceSummaryManager
   * @param omMetadataManager ReconOMMetadataManager
   * @param reconSCM OzoneStorageContainerManager
   * @param path the original path request used to identify root level
   * @return the entity handler of client's request
   */
  public static EntityHandler getEntityHandler(
          ReconNamespaceSummaryManager reconNamespaceSummaryManager,
          ReconOMMetadataManager omMetadataManager,
          OzoneStorageContainerManager reconSCM,
          String path) throws IOException {
    BucketHandler bucketHandler;

    String normalizedPath =
        normalizePath(path, BucketLayout.FILE_SYSTEM_OPTIMIZED);
    String[] names = parseRequestPath(normalizedPath);
    if (path.equals(OM_KEY_PREFIX)) {
      return EntityType.ROOT.create(reconNamespaceSummaryManager,
              omMetadataManager, reconSCM, null, path);
    }

    if (names.length == 0) {
      return EntityType.UNKNOWN.create(reconNamespaceSummaryManager,
              omMetadataManager, reconSCM, null, path);
    } else if (names.length == 1) { // volume level check
      String volName = names[0];
      if (!omMetadataManager.volumeExists(volName)) {
        return EntityType.UNKNOWN.create(reconNamespaceSummaryManager,
                omMetadataManager, reconSCM, null, path);
      }
      return EntityType.VOLUME.create(reconNamespaceSummaryManager,
              omMetadataManager, reconSCM, null, path);
    } else if (names.length == 2) { // bucket level check
      String volName = names[0];
      String bucketName = names[1];

      bucketHandler = BucketHandler.getBucketHandler(
              reconNamespaceSummaryManager,
              omMetadataManager, reconSCM,
              volName, bucketName);

      if (bucketHandler == null
          || !bucketHandler.bucketExists(volName, bucketName)) {
        return EntityType.UNKNOWN.create(reconNamespaceSummaryManager,
                omMetadataManager, reconSCM, null, path);
      }
      return EntityType.BUCKET.create(reconNamespaceSummaryManager,
              omMetadataManager, reconSCM, bucketHandler, path);
    } else { // length > 3. check dir or key existence
      String volName = names[0];
      String bucketName = names[1];

      // Assuming getBucketHandler already validates volume and bucket existence
      bucketHandler = BucketHandler.getBucketHandler(
          reconNamespaceSummaryManager, omMetadataManager, reconSCM, volName,
          bucketName);

      if (bucketHandler == null) {
        return EntityType.UNKNOWN.create(reconNamespaceSummaryManager,
            omMetadataManager, reconSCM, null, path);
      }

      // Directly handle path normalization and parsing based on the layout
      if (bucketHandler.getBucketLayout() == BucketLayout.OBJECT_STORE) {
        String[] parsedObjectLayoutPath = parseObjectStorePath(
            normalizePath(path, bucketHandler.getBucketLayout()));
        if (parsedObjectLayoutPath == null) {
          return EntityType.UNKNOWN.create(reconNamespaceSummaryManager,
              omMetadataManager, reconSCM, null, path);
        }
        // Use the key part directly from the parsed path
        return bucketHandler.determineKeyPath(parsedObjectLayoutPath[2])
            .create(reconNamespaceSummaryManager, omMetadataManager, reconSCM,
                bucketHandler, path);
      } else {
        // Use the existing names array for non-OBJECT_STORE layouts to derive
        // the keyName
        String keyName = BucketHandler.getKeyName(names);
        return bucketHandler.determineKeyPath(keyName)
            .create(reconNamespaceSummaryManager, omMetadataManager, reconSCM,
                bucketHandler, path);
      }
    }
  }

  /**
   * Given an object ID, return the file size distribution.
   * @param objectId the object's ID
   * @return int array indicating file size distribution
   * @throws IOException ioEx
   */
  protected int[] getTotalFileSizeDist(long objectId) throws IOException {
    NSSummary nsSummary = reconNamespaceSummaryManager.getNSSummary(objectId);
    if (nsSummary == null) {
      return new int[ReconConstants.NUM_OF_FILE_SIZE_BINS];
    }
    int[] res = nsSummary.getFileSizeBucket();
    for (long childId: nsSummary.getChildDir()) {
      int[] subDirFileSizeDist = getTotalFileSizeDist(childId);
      for (int i = 0; i < ReconConstants.NUM_OF_FILE_SIZE_BINS; ++i) {
        res[i] += subDirFileSizeDist[i];
      }
    }
    return res;
  }

  protected int getTotalDirCount(long objectId) throws IOException {
    NSSummary nsSummary =
        getReconNamespaceSummaryManager().getNSSummary(objectId);
    if (nsSummary == null) {
      return 0;
    }
    Set<Long> subdirs = nsSummary.getChildDir();
    int totalCnt = subdirs.size();
    for (long subdir : subdirs) {
      totalCnt += getTotalDirCount(subdir);
    }
    return totalCnt;
  }

  /**
   * Given an object ID, return total count of keys under this object.
   * @param objectId the object's ID
   * @return count of keys
   * @throws IOException ioEx
   */
  protected long getTotalKeyCount(long objectId) throws IOException {
    NSSummary nsSummary = reconNamespaceSummaryManager.getNSSummary(objectId);
    if (nsSummary == null) {
      return 0L;
    }
    long totalCnt = nsSummary.getNumOfFiles();
    for (long childId: nsSummary.getChildDir()) {
      totalCnt += getTotalKeyCount(childId);
    }
    return totalCnt;
  }

  /**
   * Given an object ID, return total data size (no replication)
   * under this object.
   * @param objectId the object's ID
   * @return total used data size in bytes
   * @throws IOException ioEx
   */
  protected long getTotalSize(long objectId) throws IOException {
    NSSummary nsSummary = reconNamespaceSummaryManager.getNSSummary(objectId);
    if (nsSummary == null) {
      return 0L;
    }
    long totalSize = nsSummary.getSizeOfFiles();
    for (long childId: nsSummary.getChildDir()) {
      totalSize += getTotalSize(childId);
    }
    return totalSize;
  }

  public static String[] parseRequestPath(String path) {  // path = /abcd
    if (path.startsWith(OM_KEY_PREFIX)) {
      path = path.substring(1);
    }
    String[] names = path.split(OM_KEY_PREFIX);
    return names;
  }

<<<<<<< HEAD
  public static String normalizePath(String path) {
=======
  /**
   * Splits an object store path into volume, bucket, and key name components.
   *
   * This method parses a path of the format "/volumeName/bucketName/keyName",
   * including paths with additional '/' characters within the key name. It's
   * designed for object store paths where the first three '/' characters
   * separate the root, volume and bucket names from the key name.
   *
   * @param path The object store path to parse, starting with a slash.
   * @return A String array with three elements: volume name, bucket name, and
   * key name, or {null} if the path format is invalid.
   */
  public static String[] parseObjectStorePath(String path) {
    // Removing the leading slash for correct splitting
    path = path.substring(1);

    // Splitting the modified path by "/", limiting to 3 parts
    String[] parts = path.split("/", 3);

    // Checking if we correctly obtained 3 parts after removing the leading slash
    if (parts.length <= 3) {
      return parts;
    } else {
      return null;
    }
  }

  /**
   * Normalizes a given path based on the specified bucket layout.
   *
   * This method adjusts the path according to the bucket layout.
   * For {OBJECT_STORE Layout}, it normalizes the path up to the bucket level
   * using OmUtils.normalizePathUptoBucket. For other layouts, it
   * normalizes the entire path, including the key, using
   * OmUtils.normalizeKey, and does not preserve any trailing slashes.
   * The normalized path will always be prefixed with OM_KEY_PREFIX to ensure it
   * is consistent with the expected format for object storage paths in Ozone.
   *
   * @param path
   * @param bucketLayout
   * @return A normalized path
   */
  private static String normalizePath(String path, BucketLayout bucketLayout) {
    if (bucketLayout == BucketLayout.OBJECT_STORE) {
      return OM_KEY_PREFIX + OmUtils.normalizePathUptoBucket(path);
    }
>>>>>>> fe1b5b63
    return OM_KEY_PREFIX + OmUtils.normalizeKey(path, false);
  }
}<|MERGE_RESOLUTION|>--- conflicted
+++ resolved
@@ -272,7 +272,7 @@
     return totalSize;
   }
 
-  public static String[] parseRequestPath(String path) {  // path = /abcd
+  public static String[] parseRequestPath(String path) {
     if (path.startsWith(OM_KEY_PREFIX)) {
       path = path.substring(1);
     }
@@ -280,9 +280,6 @@
     return names;
   }
 
-<<<<<<< HEAD
-  public static String normalizePath(String path) {
-=======
   /**
    * Splits an object store path into volume, bucket, and key name components.
    *
@@ -325,11 +322,10 @@
    * @param bucketLayout
    * @return A normalized path
    */
-  private static String normalizePath(String path, BucketLayout bucketLayout) {
+  public static String normalizePath(String path, BucketLayout bucketLayout) {
     if (bucketLayout == BucketLayout.OBJECT_STORE) {
       return OM_KEY_PREFIX + OmUtils.normalizePathUptoBucket(path);
     }
->>>>>>> fe1b5b63
     return OM_KEY_PREFIX + OmUtils.normalizeKey(path, false);
   }
 }