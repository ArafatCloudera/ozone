--- conflicted
+++ resolved
@@ -54,16 +54,11 @@
 
 import static junit.framework.TestCase.assertTrue;
 import static org.apache.hadoop.hdds.HddsConfigKeys.OZONE_METADATA_DIRS;
-<<<<<<< HEAD
 import static org.apache.hadoop.hdds.protocol.proto.HddsProtos.NodeType.OM;
 import static org.apache.hadoop.hdds.protocol.proto.HddsProtos.NodeType.SCM;
-import static org.junit.Assert.*;
-=======
 import static org.junit.Assert.assertEquals;
 import static org.junit.Assert.assertNotNull;
 import static org.junit.Assert.fail;
-
->>>>>>> 2fc1022b
 
 /**
  * Tests the Default CA Server.
@@ -259,7 +254,7 @@
     String csrString = CertificateSignRequest.getEncodedString(csr);
 
     Future<X509CertificateHolder> holder = testCA.requestCertificate(csrString,
-        CertificateApprover.ApprovalType.TESTING_AUTOMATIC);
+        CertificateApprover.ApprovalType.TESTING_AUTOMATIC, OM);
 
     X509Certificate certificate =
         new JcaX509CertificateConverter().getCertificate(holder.get());
