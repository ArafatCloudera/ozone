/**
 * Licensed to the Apache Software Foundation (ASF) under one
 * or more contributor license agreements.  See the NOTICE file
 * distributed with this work for additional information
 * regarding copyright ownership.  The ASF licenses this file
 * to you under the Apache License, Version 2.0 (the
 * "License"); you may not use this file except in compliance
 * with the License.  You may obtain a copy of the License at
 *
 *     http://www.apache.org/licenses/LICENSE-2.0
 *
 * Unless required by applicable law or agreed to in writing, software
 * distributed under the License is distributed on an "AS IS" BASIS,
 * WITHOUT WARRANTIES OR CONDITIONS OF ANY KIND, either express or implied.
 * See the License for the specific language governing permissions and
 * limitations under the License.
 */

package org.apache.hadoop.hdds.scm.pipeline;

import java.io.IOException;
import java.util.List;

import org.apache.hadoop.hdds.conf.ConfigurationSource;
import org.apache.hadoop.hdds.protocol.DatanodeDetails;
import org.apache.hadoop.hdds.protocol.proto.HddsProtos;
import org.apache.hadoop.hdds.protocol.proto.HddsProtos.ReplicationFactor;
import org.apache.hadoop.hdds.protocol.proto.HddsProtos.ReplicationType;
import org.apache.hadoop.hdds.scm.ScmConfigKeys;
import org.apache.hadoop.hdds.scm.events.SCMEvents;
import org.apache.hadoop.hdds.scm.exceptions.SCMException;
import org.apache.hadoop.hdds.scm.node.NodeManager;
import org.apache.hadoop.hdds.scm.pipeline.Pipeline.PipelineState;
import org.apache.hadoop.hdds.scm.pipeline.leader.choose.algorithms.LeaderChoosePolicy;
import org.apache.hadoop.hdds.scm.pipeline.leader.choose.algorithms.LeaderChoosePolicyFactory;
import org.apache.hadoop.hdds.server.events.EventPublisher;
import org.apache.hadoop.ozone.protocol.commands.ClosePipelineCommand;
import org.apache.hadoop.ozone.protocol.commands.CommandForDatanode;
import org.apache.hadoop.ozone.protocol.commands.CreatePipelineCommand;

import org.apache.ratis.thirdparty.com.google.common.annotations.VisibleForTesting;
import org.slf4j.Logger;
import org.slf4j.LoggerFactory;

/**
 * Implements Api for creating ratis pipelines.
 */
public class RatisPipelineProvider extends PipelineProvider {

  private static final Logger LOG =
      LoggerFactory.getLogger(RatisPipelineProvider.class);

  private final ConfigurationSource conf;
  private final EventPublisher eventPublisher;
  private final PipelinePlacementPolicy placementPolicy;
  private int pipelineNumberLimit;
  private int maxPipelinePerDatanode;
  private final LeaderChoosePolicy leaderChoosePolicy;

<<<<<<< HEAD
  RatisPipelineProvider(NodeManager nodeManager,
                        StateManager stateManager, ConfigurationSource conf,
                        EventPublisher eventPublisher) {
=======
  @VisibleForTesting
  public RatisPipelineProvider(NodeManager nodeManager,
      PipelineStateManager stateManager, ConfigurationSource conf,
      EventPublisher eventPublisher) {
>>>>>>> 10df4891
    super(nodeManager, stateManager);
    this.conf = conf;
    this.eventPublisher = eventPublisher;
    this.placementPolicy =
        new PipelinePlacementPolicy(nodeManager, stateManager, conf);
    this.pipelineNumberLimit = conf.getInt(
        ScmConfigKeys.OZONE_SCM_RATIS_PIPELINE_LIMIT,
        ScmConfigKeys.OZONE_SCM_RATIS_PIPELINE_LIMIT_DEFAULT);
    String dnLimit = conf.get(ScmConfigKeys.OZONE_DATANODE_PIPELINE_LIMIT);
    this.maxPipelinePerDatanode = dnLimit == null ? 0 :
        Integer.parseInt(dnLimit);
    try {
      leaderChoosePolicy = LeaderChoosePolicyFactory
          .getPolicy(conf, nodeManager, stateManager);
    } catch (Exception e) {
      throw new RuntimeException(e);
    }
  }

  private boolean exceedPipelineNumberLimit(ReplicationFactor factor) {
    if (factor != ReplicationFactor.THREE) {
      // Only put limits for Factor THREE pipelines.
      return false;
    }
    // Per datanode limit
    if (maxPipelinePerDatanode > 0) {
      return (getPipelineStateManager().getPipelines(
          ReplicationType.RATIS, factor).size() -
          getPipelineStateManager().getPipelines(ReplicationType.RATIS, factor,
              PipelineState.CLOSED).size()) > maxPipelinePerDatanode *
          getNodeManager().getNodeCount(HddsProtos.NodeState.HEALTHY) /
          factor.getNumber();
    }

    // Global limit
    if (pipelineNumberLimit > 0) {
      return (getPipelineStateManager().getPipelines(ReplicationType.RATIS,
          ReplicationFactor.THREE).size() -
          getPipelineStateManager().getPipelines(
              ReplicationType.RATIS, ReplicationFactor.THREE,
              PipelineState.CLOSED).size()) >
          (pipelineNumberLimit - getPipelineStateManager().getPipelines(
              ReplicationType.RATIS, ReplicationFactor.ONE).size());
    }

    return false;
  }

  @VisibleForTesting
  public LeaderChoosePolicy getLeaderChoosePolicy() {
    return leaderChoosePolicy;
  }

  @Override
  public synchronized Pipeline create(ReplicationFactor factor)
      throws IOException {
    if (exceedPipelineNumberLimit(factor)) {
      throw new SCMException("Ratis pipeline number meets the limit: " +
          pipelineNumberLimit + " factor : " +
          factor.getNumber(),
          SCMException.ResultCodes.FAILED_TO_FIND_SUITABLE_NODE);
    }

    List<DatanodeDetails> dns;

    switch(factor) {
    case ONE:
      dns = pickNodesNeverUsed(ReplicationType.RATIS, ReplicationFactor.ONE);
      break;
    case THREE:
      dns = placementPolicy.chooseDatanodes(null,
          null, factor.getNumber(), 0);
      break;
    default:
      throw new IllegalStateException("Unknown factor: " + factor.name());
    }

    DatanodeDetails suggestedLeader = leaderChoosePolicy.chooseLeader(dns);

    Pipeline pipeline = Pipeline.newBuilder()
        .setId(PipelineID.randomId())
        .setState(PipelineState.ALLOCATED)
        .setType(ReplicationType.RATIS)
        .setFactor(factor)
        .setNodes(dns)
        .setSuggestedLeaderId(
            suggestedLeader != null ? suggestedLeader.getUuid() : null)
        .build();

    // Send command to datanodes to create pipeline
    final CreatePipelineCommand createCommand = suggestedLeader != null ?
        new CreatePipelineCommand(pipeline.getId(), pipeline.getType(),
            factor, dns, suggestedLeader) :
        new CreatePipelineCommand(pipeline.getId(), pipeline.getType(),
            factor, dns);

    dns.forEach(node -> {
      LOG.info("Sending CreatePipelineCommand for pipeline:{} to datanode:{}",
          pipeline.getId(), node.getUuidString());
      eventPublisher.fireEvent(SCMEvents.DATANODE_COMMAND,
          new CommandForDatanode<>(node.getUuid(), createCommand));
    });

    return pipeline;
  }

  @Override
  public Pipeline create(ReplicationFactor factor,
                         List<DatanodeDetails> nodes) {
    return Pipeline.newBuilder()
        .setId(PipelineID.randomId())
        .setState(PipelineState.ALLOCATED)
        .setType(ReplicationType.RATIS)
        .setFactor(factor)
        .setNodes(nodes)
        .build();
  }

  @Override
  public void shutdown() {
  }

  /**
   * Removes pipeline from SCM. Sends command to destroy pipeline on all
   * the datanodes.
   *
   * @param pipeline        - Pipeline to be destroyed
   * @throws IOException
   */
  public void close(Pipeline pipeline) {
    final ClosePipelineCommand closeCommand =
        new ClosePipelineCommand(pipeline.getId());
    pipeline.getNodes().stream().forEach(node -> {
      final CommandForDatanode datanodeCommand =
          new CommandForDatanode<>(node.getUuid(), closeCommand);
      LOG.info("Send pipeline:{} close command to datanode {}",
          pipeline.getId(), datanodeCommand.getDatanodeId());
      eventPublisher.fireEvent(SCMEvents.DATANODE_COMMAND, datanodeCommand);
    });
  }
}<|MERGE_RESOLUTION|>--- conflicted
+++ resolved
@@ -57,16 +57,10 @@
   private int maxPipelinePerDatanode;
   private final LeaderChoosePolicy leaderChoosePolicy;
 
-<<<<<<< HEAD
-  RatisPipelineProvider(NodeManager nodeManager,
-                        StateManager stateManager, ConfigurationSource conf,
-                        EventPublisher eventPublisher) {
-=======
   @VisibleForTesting
   public RatisPipelineProvider(NodeManager nodeManager,
       PipelineStateManager stateManager, ConfigurationSource conf,
       EventPublisher eventPublisher) {
->>>>>>> 10df4891
     super(nodeManager, stateManager);
     this.conf = conf;
     this.eventPublisher = eventPublisher;
