/**
 * Licensed to the Apache Software Foundation (ASF) under one
 * or more contributor license agreements.  See the NOTICE file
 * distributed with this work for additional information
 * regarding copyright ownership.  The ASF licenses this file
 * to you under the Apache License, Version 2.0 (the
 * "License"); you may not use this file except in compliance
 * with the License.  You may obtain a copy of the License at
 * <p>
 * http://www.apache.org/licenses/LICENSE-2.0
 * <p>
 * Unless required by applicable law or agreed to in writing, software
 * distributed under the License is distributed on an "AS IS" BASIS,
 * WITHOUT WARRANTIES OR CONDITIONS OF ANY KIND, either express or implied.
 * See the License for the specific language governing permissions and
 * limitations under the License.
 */
package org.apache.hadoop.hdds.scm.node;

import java.io.File;
import java.io.IOException;
import java.util.ArrayList;
import java.util.Arrays;
import java.util.List;
import java.util.UUID;
import java.util.concurrent.ExecutionException;
import java.util.concurrent.ScheduledFuture;
import java.util.concurrent.TimeUnit;
import java.util.concurrent.TimeoutException;

import org.apache.hadoop.fs.FileUtil;
import org.apache.hadoop.hdds.DFSConfigKeysLegacy;
import org.apache.hadoop.hdds.HddsConfigKeys;
import org.apache.hadoop.hdds.protocol.MockDatanodeDetails;
import org.apache.hadoop.hdds.conf.OzoneConfiguration;
import org.apache.hadoop.hdds.protocol.DatanodeDetails;
import org.apache.hadoop.hdds.protocol.proto.HddsProtos;
import org.apache.hadoop.hdds.protocol.proto
    .StorageContainerDatanodeProtocolProtos.LayoutVersionProto;
import org.apache.hadoop.hdds.scm.net.NetworkTopologyImpl;
import org.apache.hadoop.hdds.scm.server.SCMDatanodeHeartbeatDispatcher.NodeReportFromDatanode;
import org.apache.hadoop.hdds.protocol.proto.StorageContainerDatanodeProtocolProtos.NodeReportProto;
import org.apache.hadoop.hdds.protocol.proto.StorageContainerDatanodeProtocolProtos.StorageReportProto;
import org.apache.hadoop.hdds.scm.HddsTestUtils;
import org.apache.hadoop.hdds.scm.ScmConfigKeys;
import org.apache.hadoop.hdds.scm.TestUtils;
import org.apache.hadoop.hdds.scm.container.placement.metrics.SCMNodeStat;
import org.apache.hadoop.hdds.scm.net.NetworkTopology;
import org.apache.hadoop.hdds.scm.node.states.NodeNotFoundException;
import org.apache.hadoop.hdds.scm.pipeline.PipelineID;
import org.apache.hadoop.hdds.scm.server.SCMStorageConfig;
import org.apache.hadoop.hdds.scm.server.StorageContainerManager;
import org.apache.hadoop.hdds.server.events.EventPublisher;
import org.apache.hadoop.hdds.server.events.EventQueue;
import org.apache.hadoop.hdds.upgrade.HDDSLayoutVersionManager;
import org.apache.hadoop.ozone.protocol.commands.CloseContainerCommand;
import org.apache.hadoop.ozone.protocol.commands.CommandForDatanode;
import org.apache.hadoop.ozone.protocol.commands.RegisteredCommand;
import org.apache.hadoop.ozone.protocol.commands.SCMCommand;
<<<<<<< HEAD
import org.apache.hadoop.ozone.upgrade.LayoutVersionManager;
=======
import org.apache.hadoop.ozone.protocol.commands.SetNodeOperationalStateCommand;
>>>>>>> 375da4d2
import org.apache.hadoop.security.authentication.client.AuthenticationException;
import org.apache.hadoop.test.GenericTestUtils;
import org.apache.hadoop.test.PathUtils;
import org.junit.After;
import org.junit.Assert;
import org.junit.Before;
import org.junit.BeforeClass;
import org.junit.Ignore;
import org.junit.Rule;
import org.junit.Test;
import org.junit.rules.ExpectedException;

import java.util.Map;

import static java.util.concurrent.TimeUnit.MILLISECONDS;
import static java.util.concurrent.TimeUnit.SECONDS;
import static org.apache.hadoop.fs.CommonConfigurationKeysPublic.NET_TOPOLOGY_NODE_SWITCH_MAPPING_IMPL_KEY;
import static org.apache.hadoop.fs.CommonConfigurationKeysPublic.NET_TOPOLOGY_TABLE_MAPPING_FILE_KEY;
import static org.apache.hadoop.hdds.HddsConfigKeys.HDDS_HEARTBEAT_INTERVAL;
import static org.apache.hadoop.hdds.protocol.MockDatanodeDetails.createDatanodeDetails;
import static org.apache.hadoop.hdds.protocol.MockDatanodeDetails.randomDatanodeDetails;
<<<<<<< HEAD
import static org.apache.hadoop.hdds.protocol.proto.HddsProtos.NodeState.DEAD;
import static org.apache.hadoop.hdds.protocol.proto.HddsProtos.NodeState.HEALTHY;
import static org.apache.hadoop.hdds.protocol.proto.HddsProtos.NodeState.HEALTHY_READONLY;
import static org.apache.hadoop.hdds.protocol.proto.HddsProtos.NodeState.STALE;
import static org.apache.hadoop.hdds.protocol.proto.StorageContainerDatanodeProtocolProtos.SCMCommandProto.Type.finalizeNewLayoutVersionCommand;
import static org.apache.hadoop.hdds.protocol.proto.StorageContainerDatanodeProtocolProtos.SCMRegisteredResponseProto.ErrorCode.errorNodeNotPermitted;
import static org.apache.hadoop.hdds.protocol.proto.StorageContainerDatanodeProtocolProtos.SCMRegisteredResponseProto.ErrorCode.success;
import static org.apache.hadoop.hdds.scm.ScmConfigKeys.OZONE_SCM_DEADNODE_INTERVAL;
import static org.apache.hadoop.hdds.scm.ScmConfigKeys.OZONE_SCM_HEARTBEAT_PROCESS_INTERVAL;
import static org.apache.hadoop.hdds.scm.ScmConfigKeys.OZONE_SCM_RATIS_PIPELINE_LIMIT;
import static org.apache.hadoop.hdds.scm.ScmConfigKeys.OZONE_SCM_STALENODE_INTERVAL;
import static org.apache.hadoop.hdds.scm.TestUtils.getRandomPipelineReports;
import static org.apache.hadoop.hdds.scm.events.SCMEvents.*;
=======
import static org.apache.hadoop.hdds.scm.ScmConfigKeys
    .OZONE_SCM_DEADNODE_INTERVAL;
import static org.apache.hadoop.hdds.scm.ScmConfigKeys
    .OZONE_SCM_HEARTBEAT_PROCESS_INTERVAL;
import static org.apache.hadoop.hdds.scm.ScmConfigKeys
    .OZONE_SCM_STALENODE_INTERVAL;
import static org.apache.hadoop.hdds.protocol.proto.HddsProtos.NodeState.STALE;
import static org.apache.hadoop.hdds.scm.ScmConfigKeys.OZONE_SCM_RATIS_PIPELINE_LIMIT;
>>>>>>> 375da4d2
import static org.apache.hadoop.hdds.scm.events.SCMEvents.DATANODE_COMMAND;
import static org.junit.Assert.assertEquals;
import static org.junit.Assert.assertTrue;
<<<<<<< HEAD
import static org.mockito.Mockito.mock;
import static org.mockito.Mockito.times;
import static org.mockito.Mockito.verify;
import static org.mockito.Mockito.when;

import org.junit.Before;
import org.junit.BeforeClass;
import org.junit.Rule;
import org.junit.Test;
import org.junit.rules.ExpectedException;
import org.mockito.ArgumentCaptor;
=======
>>>>>>> 375da4d2
import org.mockito.Mockito;

/**
 * Test the SCM Node Manager class.
 */
public class TestSCMNodeManager {

  private File testDir;
  private StorageContainerManager scm;

  @Rule
  public ExpectedException thrown = ExpectedException.none();

  @BeforeClass
  public static void init() throws IOException {
  }

  @Before
  public void setup() {
    testDir = PathUtils.getTestDir(
        TestSCMNodeManager.class);
  }

  @After
  public void cleanup() {
    if (scm != null) {
      scm.stop();
      scm.join();
    }
    FileUtil.fullyDelete(testDir);
  }

  /**
   * Returns a new copy of Configuration.
   *
   * @return Config
   */
  OzoneConfiguration getConf() {
    OzoneConfiguration conf = new OzoneConfiguration();
    conf.set(HddsConfigKeys.OZONE_METADATA_DIRS,
        testDir.getAbsolutePath());
    conf.setTimeDuration(OZONE_SCM_HEARTBEAT_PROCESS_INTERVAL, 100,
        TimeUnit.MILLISECONDS);
    conf.setBoolean(HddsConfigKeys.HDDS_SCM_SAFEMODE_PIPELINE_CREATION, false);
    conf.setInt(OZONE_SCM_RATIS_PIPELINE_LIMIT, 10);
    return conf;
  }

  /**
   * Creates a NodeManager.
   *
   * @param config - Config for the node manager.
   * @return SCNNodeManager
   * @throws IOException
   */

  SCMNodeManager createNodeManager(OzoneConfiguration config)
      throws IOException, AuthenticationException {
    scm = HddsTestUtils.getScm(config);
    return (SCMNodeManager) scm.getScmNodeManager();
  }

  /**
   * Tests that Node manager handles heartbeats correctly, and comes out of
   * safe Mode.
   *
   * @throws IOException
   * @throws InterruptedException
   * @throws TimeoutException
   */
  @Test
  public void testScmHeartbeat()
      throws IOException, InterruptedException, AuthenticationException {

    try (SCMNodeManager nodeManager = createNodeManager(getConf())) {
      LayoutVersionManager versionManager =
          nodeManager.getLayoutVersionManager();
      LayoutVersionProto layoutInfo = LayoutVersionProto.newBuilder()
          .setMetadataLayoutVersion(versionManager.getMetadataLayoutVersion())
          .setSoftwareLayoutVersion(versionManager.getSoftwareLayoutVersion())
          .build();
      int registeredNodes = 5;
      // Send some heartbeats from different nodes.
      for (int x = 0; x < registeredNodes; x++) {
        DatanodeDetails datanodeDetails = TestUtils
            .createRandomDatanodeAndRegister(nodeManager);
        nodeManager.processHeartbeat(datanodeDetails, layoutInfo);
      }

      //TODO: wait for heartbeat to be processed
      Thread.sleep(4 * 1000);
      assertTrue("Heartbeat thread should have picked up the" +
              "scheduled heartbeats.",
          nodeManager.getAllNodes().size() == registeredNodes);
    }
  }

  /**
   * Tests that Node manager handles Layout versions correctly.
   *
   * @throws IOException
   * @throws InterruptedException
   * @throws TimeoutException
   */
  @Test
  public void testScmLayoutOnRegister()
      throws IOException, InterruptedException, AuthenticationException {

    try (SCMNodeManager nodeManager = createNodeManager(getConf())) {
      Integer nodeManagerSoftwareLayoutVersion =
          nodeManager.getLayoutVersionManager().getSoftwareLayoutVersion();
      LayoutVersionProto layoutInfoSuccess = LayoutVersionProto.newBuilder()
          .setMetadataLayoutVersion(1)
          .setSoftwareLayoutVersion(nodeManagerSoftwareLayoutVersion).build();
      LayoutVersionProto layoutInfoFailure = LayoutVersionProto.newBuilder()
          .setMetadataLayoutVersion(1)
          .setSoftwareLayoutVersion(nodeManagerSoftwareLayoutVersion + 1)
          .build();
      RegisteredCommand rcmd = nodeManager.register(
          MockDatanodeDetails.randomDatanodeDetails(), null,
          getRandomPipelineReports(), layoutInfoSuccess);
      assertTrue(rcmd.getError() == success);
      rcmd = nodeManager.register(
          MockDatanodeDetails.randomDatanodeDetails(), null,
          getRandomPipelineReports(), layoutInfoFailure);
      assertTrue(rcmd.getError() == errorNodeNotPermitted);
    }
  }

  /**
   * asserts that if we send no heartbeats node manager stays in safemode.
   *
   * @throws IOException
   * @throws InterruptedException
   * @throws TimeoutException
   */
  @Test
  public void testScmNoHeartbeats()
      throws IOException, InterruptedException, AuthenticationException {

    try (SCMNodeManager nodeManager = createNodeManager(getConf())) {
      //TODO: wait for heartbeat to be processed
      Thread.sleep(4 * 1000);
      assertTrue("No heartbeats, 0 nodes should be registered",
          nodeManager.getAllNodes().size() == 0);
    }
  }

  /**
   * Asserts that adding heartbeats after shutdown does not work. This implies
   * that heartbeat thread has been shutdown safely by closing the node
   * manager.
   *
   * @throws IOException
   * @throws InterruptedException
   * @throws TimeoutException
   */
  @Test
  public void testScmShutdown()
      throws IOException, InterruptedException, AuthenticationException {
    OzoneConfiguration conf = getConf();
    conf.getTimeDuration(ScmConfigKeys.OZONE_SCM_HEARTBEAT_PROCESS_INTERVAL,
        100, TimeUnit.MILLISECONDS);
    SCMNodeManager nodeManager = createNodeManager(conf);
    DatanodeDetails datanodeDetails = TestUtils
        .createRandomDatanodeAndRegister(nodeManager);
    LayoutVersionManager versionManager = nodeManager.getLayoutVersionManager();
    LayoutVersionProto layoutInfo = LayoutVersionProto.newBuilder()
        .setSoftwareLayoutVersion(versionManager.getSoftwareLayoutVersion())
        .setMetadataLayoutVersion(versionManager.getMetadataLayoutVersion())
        .build();
    nodeManager.close();

    // These should never be processed.
    nodeManager.processHeartbeat(datanodeDetails, layoutInfo);

    // Let us just wait for 2 seconds to prove that HBs are not processed.
    Thread.sleep(2 * 1000);

    //TODO: add assertion
  }

  /**
   * Asserts that we detect as many healthy nodes as we have generated heartbeat
   * for.
   *
   * @throws IOException
   * @throws InterruptedException
   * @throws TimeoutException
   */
  @Test
  public void testScmHealthyNodeCount()
      throws IOException, InterruptedException, AuthenticationException {
    OzoneConfiguration conf = getConf();
    final int count = 10;

    try (SCMNodeManager nodeManager = createNodeManager(conf)) {
      LayoutVersionManager versionManager =
          nodeManager.getLayoutVersionManager();
      LayoutVersionProto layoutInfo = LayoutVersionProto.newBuilder()
          .setSoftwareLayoutVersion(versionManager.getSoftwareLayoutVersion())
          .setMetadataLayoutVersion(versionManager.getMetadataLayoutVersion())
          .build();

      for (int x = 0; x < count; x++) {
        DatanodeDetails datanodeDetails = TestUtils
            .createRandomDatanodeAndRegister(nodeManager);
        nodeManager.processHeartbeat(datanodeDetails, layoutInfo);
      }
      //TODO: wait for heartbeat to be processed
      Thread.sleep(4 * 1000);
      assertEquals(count, nodeManager.getNodeCount(
          NodeStatus.inServiceHealthy()));

      Map<String, Map<String, Integer>> nodeCounts = nodeManager.getNodeCount();
      assertEquals(count,
          nodeCounts.get(HddsProtos.NodeOperationalState.IN_SERVICE.name())
              .get(HddsProtos.NodeState.HEALTHY.name()).intValue());
    }
  }

  /**
   * Asserts that if Stale Interval value is more than 5 times the value of HB
   * processing thread it is a sane value.
   *
   * @throws IOException
   * @throws InterruptedException
   * @throws TimeoutException
   */
  @Test
  public void testScmSanityOfUserConfig2()
      throws IOException, AuthenticationException {
    OzoneConfiguration conf = getConf();
    final int interval = 100;
    conf.setTimeDuration(OZONE_SCM_HEARTBEAT_PROCESS_INTERVAL, interval,
        TimeUnit.MILLISECONDS);
    conf.setTimeDuration(HDDS_HEARTBEAT_INTERVAL, 1, TimeUnit.SECONDS);

    // This should be 5 times more than  OZONE_SCM_HEARTBEAT_PROCESS_INTERVAL
    // and 3 times more than OZONE_SCM_HEARTBEAT_INTERVAL
    conf.setTimeDuration(OZONE_SCM_STALENODE_INTERVAL, 3 * 1000, MILLISECONDS);
    createNodeManager(conf).close();
  }

  /**
   * Ensure that a change to the operationalState of a node fires a datanode
   * event of type SetNodeOperationalStateCommand.
   */
  @Test
  @Ignore // TODO - this test is no longer valid as the heartbeat processing
          //        now generates the command message.
  public void testSetNodeOpStateAndCommandFired()
      throws IOException, NodeNotFoundException, AuthenticationException {
    final int interval = 100;

    OzoneConfiguration conf = getConf();
    conf.setTimeDuration(OZONE_SCM_HEARTBEAT_PROCESS_INTERVAL, interval,
        MILLISECONDS);

    try (SCMNodeManager nodeManager = createNodeManager(conf)) {
      DatanodeDetails dn = TestUtils.createRandomDatanodeAndRegister(
          nodeManager);
      long expiry = System.currentTimeMillis() / 1000 + 1000;
      nodeManager.setNodeOperationalState(dn,
          HddsProtos.NodeOperationalState.ENTERING_MAINTENANCE, expiry);
      List<SCMCommand> commands = nodeManager.getCommandQueue(dn.getUuid());

      Assert.assertTrue(commands.get(0).getClass().equals(
          SetNodeOperationalStateCommand.class));
      assertEquals(1, commands.size());
    }
  }

  /**
   * Asserts that a single node moves from Healthy to stale node, then from
   * stale node to dead node if it misses enough heartbeats.
   *
   * @throws IOException
   * @throws InterruptedException
   * @throws TimeoutException
   */
  @Test
  public void testScmDetectStaleAndDeadNode()
      throws IOException, InterruptedException, AuthenticationException {
    final int interval = 100;
    final int nodeCount = 10;

    OzoneConfiguration conf = getConf();
    conf.setTimeDuration(OZONE_SCM_HEARTBEAT_PROCESS_INTERVAL, interval,
        MILLISECONDS);
    conf.setTimeDuration(HDDS_HEARTBEAT_INTERVAL, 1, SECONDS);
    conf.setTimeDuration(OZONE_SCM_STALENODE_INTERVAL, 3, SECONDS);
    conf.setTimeDuration(OZONE_SCM_DEADNODE_INTERVAL, 6, SECONDS);


    try (SCMNodeManager nodeManager = createNodeManager(conf)) {
      LayoutVersionManager versionManager =
          nodeManager.getLayoutVersionManager();
      LayoutVersionProto layoutInfo = LayoutVersionProto.newBuilder()
          .setSoftwareLayoutVersion(versionManager.getSoftwareLayoutVersion())
          .setMetadataLayoutVersion(versionManager.getMetadataLayoutVersion())
          .build();
      List<DatanodeDetails> nodeList = createNodeSet(nodeManager, nodeCount);


      DatanodeDetails staleNode = TestUtils.createRandomDatanodeAndRegister(
          nodeManager);

      // Heartbeat once
      nodeManager.processHeartbeat(staleNode, layoutInfo);

      // Heartbeat all other nodes.
      for (DatanodeDetails dn : nodeList) {
        nodeManager.processHeartbeat(dn, layoutInfo);
      }

      // Wait for 2 seconds .. and heartbeat good nodes again.
      Thread.sleep(2 * 1000);

      for (DatanodeDetails dn : nodeList) {
        nodeManager.processHeartbeat(dn, layoutInfo);
      }

      // Wait for 2 seconds, wait a total of 4 seconds to make sure that the
      // node moves into stale state.
      Thread.sleep(2 * 1000);
      List<DatanodeDetails> staleNodeList =
          nodeManager.getNodes(NodeStatus.inServiceStale());
      assertEquals("Expected to find 1 stale node",
          1, nodeManager.getNodeCount(NodeStatus.inServiceStale()));
      assertEquals("Expected to find 1 stale node",
          1, staleNodeList.size());
      assertEquals("Stale node is not the expected ID", staleNode
          .getUuid(), staleNodeList.get(0).getUuid());
      Thread.sleep(1000);

      Map<String, Map<String, Integer>> nodeCounts = nodeManager.getNodeCount();
      assertEquals(1,
          nodeCounts.get(HddsProtos.NodeOperationalState.IN_SERVICE.name())
              .get(HddsProtos.NodeState.STALE.name()).intValue());

      // heartbeat good nodes again.
      for (DatanodeDetails dn : nodeList) {
        nodeManager.processHeartbeat(dn, layoutInfo);
      }

      //  6 seconds is the dead window for this test , so we wait a total of
      // 7 seconds to make sure that the node moves into dead state.
      Thread.sleep(2 * 1000);

      // the stale node has been removed
      staleNodeList = nodeManager.getNodes(NodeStatus.inServiceStale());
      nodeCounts = nodeManager.getNodeCount();
      assertEquals("Expected to find 1 stale node",
          0, nodeManager.getNodeCount(NodeStatus.inServiceStale()));
      assertEquals("Expected to find 1 stale node",
          0, staleNodeList.size());
      assertEquals(0,
          nodeCounts.get(HddsProtos.NodeOperationalState.IN_SERVICE.name())
              .get(HddsProtos.NodeState.STALE.name()).intValue());

      // Check for the dead node now.
      List<DatanodeDetails> deadNodeList =
          nodeManager.getNodes(NodeStatus.inServiceDead());
      assertEquals("Expected to find 1 dead node", 1,
          nodeManager.getNodeCount(NodeStatus.inServiceDead()));
      assertEquals("Expected to find 1 dead node",
          1, deadNodeList.size());
      assertEquals(1,
          nodeCounts.get(HddsProtos.NodeOperationalState.IN_SERVICE.name())
              .get(HddsProtos.NodeState.DEAD.name()).intValue());
      assertEquals("Dead node is not the expected ID", staleNode
          .getUuid(), deadNodeList.get(0).getUuid());
    }
  }

  /**
   * Simulate a JVM Pause by pausing the health check process
   * Ensure that none of the nodes with heartbeats become Dead or Stale.
   * @throws IOException
   * @throws InterruptedException
   * @throws AuthenticationException
   */
  @Test
  public void testScmHandleJvmPause()
      throws IOException, InterruptedException, AuthenticationException {
    final int healthCheckInterval = 200; // milliseconds
    final int heartbeatInterval = 1; // seconds
    final int staleNodeInterval = 3; // seconds
    final int deadNodeInterval = 6; // seconds
    ScheduledFuture schedFuture;

    OzoneConfiguration conf = getConf();
    conf.setTimeDuration(OZONE_SCM_HEARTBEAT_PROCESS_INTERVAL,
        healthCheckInterval, MILLISECONDS);
    conf.setTimeDuration(HDDS_HEARTBEAT_INTERVAL,
        heartbeatInterval, SECONDS);
    conf.setTimeDuration(OZONE_SCM_STALENODE_INTERVAL,
        staleNodeInterval, SECONDS);
    conf.setTimeDuration(OZONE_SCM_DEADNODE_INTERVAL,
        deadNodeInterval, SECONDS);

    try (SCMNodeManager nodeManager = createNodeManager(conf)) {
      LayoutVersionManager versionManager =
          nodeManager.getLayoutVersionManager();
      LayoutVersionProto layoutInfo = LayoutVersionProto.newBuilder()
          .setSoftwareLayoutVersion(versionManager.getSoftwareLayoutVersion())
          .setMetadataLayoutVersion(versionManager.getMetadataLayoutVersion())
          .build();
      DatanodeDetails node1 =
          TestUtils.createRandomDatanodeAndRegister(nodeManager);
      DatanodeDetails node2 =
          TestUtils.createRandomDatanodeAndRegister(nodeManager);

      nodeManager.processHeartbeat(node1, layoutInfo);
      nodeManager.processHeartbeat(node2, layoutInfo);

      // Sleep so that heartbeat processing thread gets to run.
      Thread.sleep(1000);

      //Assert all nodes are healthy.
      assertEquals(2, nodeManager.getAllNodes().size());
      assertEquals(2,
          nodeManager.getNodeCount(NodeStatus.inServiceHealthy()));
      /**
       * Simulate a JVM Pause and subsequent handling in following steps:
       * Step 1 : stop heartbeat check process for stale node interval
       * Step 2 : resume heartbeat check
       * Step 3 : wait for 1 iteration of heartbeat check thread
       * Step 4 : retrieve the state of all nodes - assert all are HEALTHY
       * Step 5 : heartbeat for node1
       * [TODO : what if there is scheduling delay of test thread in Step 5?]
       * Step 6 : wait for some time to allow iterations of check process
       * Step 7 : retrieve the state of all nodes -  assert node2 is STALE
       * and node1 is HEALTHY
       */

      // Step 1 : stop health check process (simulate JVM pause)
      nodeManager.pauseHealthCheck();
      Thread.sleep(MILLISECONDS.convert(staleNodeInterval, SECONDS));

      // Step 2 : resume health check
      assertTrue("Unexpected, already skipped heartbeat checks",
          (nodeManager.getSkippedHealthChecks() == 0));
      schedFuture = nodeManager.unpauseHealthCheck();

      // Step 3 : wait for 1 iteration of health check
      try {
        schedFuture.get();
        assertTrue("We did not skip any heartbeat checks",
            nodeManager.getSkippedHealthChecks() > 0);
      } catch (ExecutionException e) {
        assertEquals("Unexpected exception waiting for Scheduled Health Check",
            0, 1);
      }

      // Step 4 : all nodes should still be HEALTHY
      assertEquals(2, nodeManager.getAllNodes().size());
      assertEquals(2, nodeManager.getNodeCount(NodeStatus.inServiceHealthy()));

      // Step 5 : heartbeat for node1
      nodeManager.processHeartbeat(node1, layoutInfo);

      // Step 6 : wait for health check process to run
      Thread.sleep(1000);

      // Step 7 : node2 should transition to STALE
      assertEquals(1, nodeManager.getNodeCount(NodeStatus.inServiceHealthy()));
      assertEquals(1, nodeManager.getNodeCount(NodeStatus.inServiceStale()));
    }
  }

  @Test
  public void testProcessLayoutVersionReportHigherMlv() throws IOException,
      AuthenticationException {
    final int healthCheckInterval = 200; // milliseconds
    final int heartbeatInterval = 1; // seconds

    OzoneConfiguration conf = getConf();
    conf.setTimeDuration(OZONE_SCM_HEARTBEAT_PROCESS_INTERVAL,
        healthCheckInterval, MILLISECONDS);
    conf.setTimeDuration(HDDS_HEARTBEAT_INTERVAL,
        heartbeatInterval, SECONDS);

    try (SCMNodeManager nodeManager = createNodeManager(conf)) {
      DatanodeDetails node1 =
          TestUtils.createRandomDatanodeAndRegister(nodeManager);
      GenericTestUtils.LogCapturer logCapturer = GenericTestUtils.LogCapturer
          .captureLogs(SCMNodeManager.LOG);
      int scmMlv =
          nodeManager.getLayoutVersionManager().getMetadataLayoutVersion();
      nodeManager.processLayoutVersionReport(node1,
          LayoutVersionProto.newBuilder()
              .setMetadataLayoutVersion(scmMlv + 1)
              .setSoftwareLayoutVersion(scmMlv + 2)
              .build());
      Assert.assertTrue(logCapturer.getOutput()
          .contains("Rogue data node in the cluster"));
    }
  }

  @Test
  public void testProcessLayoutVersionLowerMlv() throws IOException {
    OzoneConfiguration conf = new OzoneConfiguration();
    SCMStorageConfig scmStorageConfig = mock(SCMStorageConfig.class);
    when(scmStorageConfig.getClusterID()).thenReturn("xyz111");
    EventPublisher eventPublisher = mock(EventPublisher.class);
    HDDSLayoutVersionManager lvm  =
        new HDDSLayoutVersionManager(scmStorageConfig);
    SCMNodeManager nodeManager  = new SCMNodeManager(conf,
        scmStorageConfig, eventPublisher, new NetworkTopologyImpl(conf), lvm);
    DatanodeDetails node1 =
        TestUtils.createRandomDatanodeAndRegister(nodeManager);
    verify(eventPublisher,
        times(1)).fireEvent(NEW_NODE, node1);
    int scmMlv =
        nodeManager.getLayoutVersionManager().getMetadataLayoutVersion();
    nodeManager.processLayoutVersionReport(node1,
        LayoutVersionProto.newBuilder()
            .setMetadataLayoutVersion(scmMlv - 1)
            .setSoftwareLayoutVersion(scmMlv)
            .build());
    ArgumentCaptor<CommandForDatanode> captor =
        ArgumentCaptor.forClass(CommandForDatanode.class);
    verify(eventPublisher, times(1))
        .fireEvent(Mockito.eq(DATANODE_COMMAND), captor.capture());
    assertTrue(captor.getValue().getDatanodeId()
        .equals(node1.getUuid()));
    assertTrue(captor.getValue().getCommand().getType()
        .equals(finalizeNewLayoutVersionCommand));
  }

  /**
   * Check for NPE when datanodeDetails is passed null for sendHeartbeat.
   *
   * @throws IOException
   */
  @Test
  public void testScmCheckForErrorOnNullDatanodeDetails()
      throws IOException, AuthenticationException {
    try (SCMNodeManager nodeManager = createNodeManager(getConf())) {
      nodeManager.processHeartbeat(null, null);
    } catch (NullPointerException npe) {
      GenericTestUtils.assertExceptionContains("Heartbeat is missing " +
          "DatanodeDetails.", npe);
    }
  }

  /**
   * Asserts that a dead node, stale node and healthy nodes co-exist. The counts
   * , lists and node ID match the expected node state.
   * <p/>
   * This test is pretty complicated because it explores all states of Node
   * manager in a single test. Please read thru the comments to get an idea of
   * the current state of the node Manager.
   * <p/>
   * This test is written like a state machine to avoid threads and concurrency
   * issues. This test is replicated below with the use of threads. Avoiding
   * threads make it easy to debug the state machine.
   *
   * @throws IOException
   * @throws InterruptedException
   * @throws TimeoutException
   */
  /**
   * These values are very important. Here is what it means so you don't
   * have to look it up while reading this code.
   *
   *  OZONE_SCM_HEARTBEAT_PROCESS_INTERVAL - This the frequency of the
   *  HB processing thread that is running in the SCM. This thread must run
   *  for the SCM  to process the Heartbeats.
   *
   *  OZONE_SCM_HEARTBEAT_INTERVAL - This is the frequency at which
   *  datanodes will send heartbeats to SCM. Please note: This is the only
   *  config value for node manager that is specified in seconds. We don't
   *  want SCM heartbeat resolution to be more than in seconds.
   *  In this test it is not used, but we are forced to set it because we
   *  have validation code that checks Stale Node interval and Dead Node
   *  interval is larger than the value of
   *  OZONE_SCM_HEARTBEAT_INTERVAL.
   *
   *  OZONE_SCM_STALENODE_INTERVAL - This is the time that must elapse
   *  from the last heartbeat for us to mark a node as stale. In this test
   *  we set that to 3. That is if a node has not heartbeat SCM for last 3
   *  seconds we will mark it as stale.
   *
   *  OZONE_SCM_DEADNODE_INTERVAL - This is the time that must elapse
   *  from the last heartbeat for a node to be marked dead. We have an
   *  additional constraint that this must be at least 2 times bigger than
   *  Stale node Interval.
   *
   *  With these we are trying to explore the state of this cluster with
   *  various timeouts. Each section is commented so that you can keep
   *  track of the state of the cluster nodes.
   *
   */

  @Test
  public void testScmClusterIsInExpectedState1()
      throws IOException, InterruptedException, AuthenticationException {
    OzoneConfiguration conf = getConf();
    conf.setTimeDuration(OZONE_SCM_HEARTBEAT_PROCESS_INTERVAL, 100,
        MILLISECONDS);
    conf.setTimeDuration(HDDS_HEARTBEAT_INTERVAL, 1, SECONDS);
    conf.setTimeDuration(OZONE_SCM_STALENODE_INTERVAL, 3, SECONDS);
    conf.setTimeDuration(OZONE_SCM_DEADNODE_INTERVAL, 6, SECONDS);


    /**
     * Cluster state: Healthy: All nodes are heartbeat-ing like normal.
     */
    try (SCMNodeManager nodeManager = createNodeManager(conf)) {
      LayoutVersionManager versionManager =
          nodeManager.getLayoutVersionManager();
      LayoutVersionProto layoutInfo = LayoutVersionProto.newBuilder()
          .setSoftwareLayoutVersion(versionManager.getSoftwareLayoutVersion())
          .setMetadataLayoutVersion(versionManager.getMetadataLayoutVersion())
          .build();
      DatanodeDetails healthyNode =
          TestUtils.createRandomDatanodeAndRegister(nodeManager);
      DatanodeDetails staleNode =
          TestUtils.createRandomDatanodeAndRegister(nodeManager);
      DatanodeDetails deadNode =
          TestUtils.createRandomDatanodeAndRegister(nodeManager);
      nodeManager.processHeartbeat(healthyNode, layoutInfo);
      nodeManager.processHeartbeat(staleNode, layoutInfo);
      nodeManager.processHeartbeat(deadNode, layoutInfo);

      // Sleep so that heartbeat processing thread gets to run.
      Thread.sleep(500);

      //Assert all nodes are healthy.
      assertEquals(3, nodeManager.getAllNodes().size());
      assertEquals(3, nodeManager.getNodeCount(NodeStatus.inServiceHealthy()));

      /**
       * Cluster state: Quiesced: We are going to sleep for 3 seconds. Which
       * means that no node is heartbeating. All nodes should move to Stale.
       */
      Thread.sleep(3 * 1000);
      assertEquals(3, nodeManager.getAllNodes().size());
      assertEquals(3, nodeManager.getNodeCount(NodeStatus.inServiceStale()));


      /**
       * Cluster State : Move healthy node back to healthy state, move other 2
       * nodes to Stale State.
       *
       * We heartbeat healthy node after 1 second and let other 2 nodes elapse
       * the 3 second windows.
       */

      nodeManager.processHeartbeat(healthyNode, layoutInfo);
      nodeManager.processHeartbeat(staleNode, layoutInfo);
      nodeManager.processHeartbeat(deadNode, layoutInfo);

      Thread.sleep(1500);
      nodeManager.processHeartbeat(healthyNode, layoutInfo);
      Thread.sleep(2 * 1000);
      assertEquals(1, nodeManager.getNodeCount(NodeStatus.inServiceHealthy()));


      // 3.5 seconds from last heartbeat for the stale and deadNode. So those
      //  2 nodes must move to Stale state and the healthy node must
      // remain in the healthy State.
      List<DatanodeDetails> healthyList = nodeManager.getNodes(
          NodeStatus.inServiceHealthy());
      assertEquals("Expected one healthy node", 1, healthyList.size());
      assertEquals("Healthy node is not the expected ID", healthyNode
          .getUuid(), healthyList.get(0).getUuid());

      assertEquals(2, nodeManager.getNodeCount(NodeStatus.inServiceStale()));

      /**
       * Cluster State: Allow healthyNode to remain in healthy state and
       * staleNode to move to stale state and deadNode to move to dead state.
       */

      nodeManager.processHeartbeat(healthyNode, layoutInfo);
      nodeManager.processHeartbeat(staleNode, layoutInfo);
      Thread.sleep(1500);
      nodeManager.processHeartbeat(healthyNode, layoutInfo);
      Thread.sleep(2 * 1000);

      // 3.5 seconds have elapsed for stale node, so it moves into Stale.
      // 7 seconds have elapsed for dead node, so it moves into dead.
      // 2 Seconds have elapsed for healthy node, so it stays in healthy state.
      healthyList = nodeManager.getNodes((NodeStatus.inServiceHealthy()));
      List<DatanodeDetails> staleList =
          nodeManager.getNodes(NodeStatus.inServiceStale());
      List<DatanodeDetails> deadList =
          nodeManager.getNodes(NodeStatus.inServiceDead());

      assertEquals(3, nodeManager.getAllNodes().size());
      assertEquals(1, nodeManager.getNodeCount(NodeStatus.inServiceHealthy()));
      assertEquals(1, nodeManager.getNodeCount(NodeStatus.inServiceStale()));
      assertEquals(1, nodeManager.getNodeCount(NodeStatus.inServiceDead()));

      assertEquals("Expected one healthy node",
          1, healthyList.size());
      assertEquals("Healthy node is not the expected ID", healthyNode
          .getUuid(), healthyList.get(0).getUuid());

      assertEquals("Expected one stale node",
          1, staleList.size());
      assertEquals("Stale node is not the expected ID", staleNode
          .getUuid(), staleList.get(0).getUuid());

      assertEquals("Expected one dead node",
          1, deadList.size());
      assertEquals("Dead node is not the expected ID", deadNode
          .getUuid(), deadList.get(0).getUuid());
      /**
       * Cluster State : let us heartbeat all the nodes and verify that we get
       * back all the nodes in healthy state.
       */
      nodeManager.processHeartbeat(healthyNode, layoutInfo);
      nodeManager.processHeartbeat(staleNode, layoutInfo);
      nodeManager.processHeartbeat(deadNode, layoutInfo);
      Thread.sleep(500);
      //Assert all nodes are healthy.
      assertEquals(3, nodeManager.getAllNodes().size());
      assertEquals(3, nodeManager.getNodeCount(NodeStatus.inServiceHealthy()));
    }
  }

  /**
   * Heartbeat a given set of nodes at a specified frequency.
   *
   * @param manager       - Node Manager
   * @param list          - List of datanodeIDs
   * @param sleepDuration - Duration to sleep between heartbeats.
   * @throws InterruptedException
   */
  private void heartbeatNodeSet(SCMNodeManager manager,
                                List<DatanodeDetails> list,
                                int sleepDuration) throws InterruptedException {
    LayoutVersionManager versionManager = manager.getLayoutVersionManager();
    LayoutVersionProto layoutInfo = LayoutVersionProto.newBuilder()
        .setSoftwareLayoutVersion(versionManager.getSoftwareLayoutVersion())
        .setMetadataLayoutVersion(versionManager.getMetadataLayoutVersion())
        .build();
    while (!Thread.currentThread().isInterrupted()) {
      for (DatanodeDetails dn : list) {
        manager.processHeartbeat(dn, layoutInfo);
      }
      Thread.sleep(sleepDuration);
    }
  }

  /**
   * Create a set of Nodes with a given prefix.
   *
   * @param count  - number of nodes.
   * @return List of Nodes.
   */
  private List<DatanodeDetails> createNodeSet(SCMNodeManager nodeManager, int
      count) {
    List<DatanodeDetails> list = new ArrayList<>();
    for (int x = 0; x < count; x++) {
      DatanodeDetails datanodeDetails = TestUtils
          .createRandomDatanodeAndRegister(nodeManager);
      list.add(datanodeDetails);
    }
    return list;
  }

  /**
   * Function that tells us if we found the right number of stale nodes.
   *
   * @param nodeManager - node manager
   * @param count       - number of stale nodes to look for.
   * @return true if we found the expected number.
   */
  private boolean findNodes(NodeManager nodeManager, int count,
      HddsProtos.NodeState state) {
    return count == nodeManager.getNodeCount(NodeStatus.inServiceStale());
  }

  /**
   * Asserts that we can create a set of nodes that send its heartbeats from
   * different threads and NodeManager behaves as expected.
   *
   * @throws IOException
   * @throws InterruptedException
   */
  @Test
  public void testScmClusterIsInExpectedState2()
      throws IOException, InterruptedException, TimeoutException,
      AuthenticationException {
    final int healthyCount = 5000;
    final int staleCount = 100;
    final int deadCount = 10;

    OzoneConfiguration conf = getConf();
    conf.setTimeDuration(OZONE_SCM_HEARTBEAT_PROCESS_INTERVAL, 100,
        MILLISECONDS);
    conf.setTimeDuration(HDDS_HEARTBEAT_INTERVAL, 1, SECONDS);
    conf.setTimeDuration(OZONE_SCM_STALENODE_INTERVAL, 3, SECONDS);
    conf.setTimeDuration(OZONE_SCM_DEADNODE_INTERVAL, 6, SECONDS);


    try (SCMNodeManager nodeManager = createNodeManager(conf)) {
      List<DatanodeDetails> healthyNodeList = createNodeSet(nodeManager,
          healthyCount);
      List<DatanodeDetails> staleNodeList = createNodeSet(nodeManager,
          staleCount);
      List<DatanodeDetails> deadNodeList = createNodeSet(nodeManager,
          deadCount);

      Runnable healthyNodeTask = () -> {
        try {
          // 2 second heartbeat makes these nodes stay healthy.
          heartbeatNodeSet(nodeManager, healthyNodeList, 2 * 1000);
        } catch (InterruptedException ignored) {
        }
      };

      Runnable staleNodeTask = () -> {
        try {
          // 4 second heartbeat makes these nodes go to stale and back to
          // healthy again.
          heartbeatNodeSet(nodeManager, staleNodeList, 4 * 1000);
        } catch (InterruptedException ignored) {
        }
      };

      LayoutVersionManager versionManager =
          nodeManager.getLayoutVersionManager();
      LayoutVersionProto layoutInfo = LayoutVersionProto.newBuilder()
          .setSoftwareLayoutVersion(versionManager.getSoftwareLayoutVersion())
          .setMetadataLayoutVersion(versionManager.getMetadataLayoutVersion())
          .build();

      // No Thread just one time HBs the node manager, so that these will be
      // marked as dead nodes eventually.
      for (DatanodeDetails dn : deadNodeList) {
        nodeManager.processHeartbeat(dn, layoutInfo);
      }


      Thread thread1 = new Thread(healthyNodeTask);
      thread1.setDaemon(true);
      thread1.start();


      Thread thread2 = new Thread(staleNodeTask);
      thread2.setDaemon(true);
      thread2.start();

      Thread.sleep(10 * 1000);

      // Assert all healthy nodes are healthy now, this has to be a greater
      // than check since Stale nodes can be healthy when we check the state.

      assertTrue(nodeManager.getNodeCount(NodeStatus.inServiceHealthy())
          >= healthyCount);

      assertEquals(deadCount,
          nodeManager.getNodeCount(NodeStatus.inServiceDead()));

      List<DatanodeDetails> deadList =
          nodeManager.getNodes(NodeStatus.inServiceDead());

      for (DatanodeDetails node : deadList) {
        assertTrue(deadNodeList.contains(node));
      }



      // Checking stale nodes is tricky since they have to move between
      // healthy and stale to avoid becoming dead nodes. So we search for
      // that state for a while, if we don't find that state waitfor will
      // throw.
      GenericTestUtils.waitFor(() -> findNodes(nodeManager, staleCount, STALE),
          500, 4 * 1000);

      thread1.interrupt();
      thread2.interrupt();
    }
  }

  /**
   * Asserts that we can handle 6000+ nodes heartbeating SCM.
   *
   * @throws IOException
   * @throws InterruptedException
   * @throws TimeoutException
   */
  @Test
  public void testScmCanHandleScale()
      throws IOException, InterruptedException, TimeoutException,
      AuthenticationException {
    final int healthyCount = 3000;
    final int staleCount = 3000;
    OzoneConfiguration conf = getConf();
    conf.setTimeDuration(OZONE_SCM_HEARTBEAT_PROCESS_INTERVAL, 100,
        MILLISECONDS);
    conf.setTimeDuration(HDDS_HEARTBEAT_INTERVAL, 1,
        SECONDS);
    conf.setTimeDuration(OZONE_SCM_STALENODE_INTERVAL, 3 * 1000,
        MILLISECONDS);
    conf.setTimeDuration(OZONE_SCM_DEADNODE_INTERVAL, 6 * 1000,
        MILLISECONDS);

    try (SCMNodeManager nodeManager = createNodeManager(conf)) {
      List<DatanodeDetails> healthyList = createNodeSet(nodeManager,
          healthyCount);
      List<DatanodeDetails> staleList = createNodeSet(nodeManager,
          staleCount);

      Runnable healthyNodeTask = () -> {
        try {
          heartbeatNodeSet(nodeManager, healthyList, 2 * 1000);
        } catch (InterruptedException ignored) {

        }
      };

      Runnable staleNodeTask = () -> {
        try {
          heartbeatNodeSet(nodeManager, staleList, 4 * 1000);
        } catch (InterruptedException ignored) {
        }
      };

      Thread thread1 = new Thread(healthyNodeTask);
      thread1.setDaemon(true);
      thread1.start();

      Thread thread2 = new Thread(staleNodeTask);
      thread2.setDaemon(true);
      thread2.start();
      Thread.sleep(3 * 1000);

      GenericTestUtils.waitFor(() -> findNodes(nodeManager, staleCount, STALE),
          500, 20 * 1000);
      assertEquals("Node count mismatch",
          healthyCount + staleCount, nodeManager.getAllNodes().size());

      thread1.interrupt();
      thread2.interrupt();
    }
  }

  /**
   * Test multiple nodes sending initial heartbeat with their node report.
   *
   * @throws IOException
   * @throws InterruptedException
   * @throws TimeoutException
   */
  @Test
  public void testScmStatsFromNodeReport()
      throws IOException, InterruptedException, AuthenticationException {
    OzoneConfiguration conf = getConf();
    conf.setTimeDuration(OZONE_SCM_HEARTBEAT_PROCESS_INTERVAL, 1000,
        MILLISECONDS);
    final int nodeCount = 10;
    final long capacity = 2000;
    final long used = 100;
    final long remaining = capacity - used;
    List<DatanodeDetails> dnList = new ArrayList<>(nodeCount);
    try (SCMNodeManager nodeManager = createNodeManager(conf)) {
      LayoutVersionManager versionManager =
          nodeManager.getLayoutVersionManager();
      LayoutVersionProto layoutInfo = LayoutVersionProto.newBuilder()
          .setSoftwareLayoutVersion(versionManager.getSoftwareLayoutVersion())
          .setMetadataLayoutVersion(versionManager.getMetadataLayoutVersion())
          .build();
      EventQueue eventQueue = (EventQueue) scm.getEventQueue();
      for (int x = 0; x < nodeCount; x++) {
        DatanodeDetails dn = MockDatanodeDetails.randomDatanodeDetails();
        dnList.add(dn);
        UUID dnId = dn.getUuid();
        long free = capacity - used;
        String storagePath = testDir.getAbsolutePath() + "/" + dnId;
        StorageReportProto report = TestUtils
            .createStorageReport(dnId, storagePath, capacity, used, free, null);
        nodeManager.register(dn, TestUtils.createNodeReport(report), null,
            null);
        nodeManager.processHeartbeat(dn, layoutInfo);
      }
      //TODO: wait for EventQueue to be processed
      eventQueue.processAll(8000L);

<<<<<<< HEAD
      assertEquals(nodeCount, nodeManager.getNodeCount(HEALTHY_READONLY));
      Thread.sleep(3 * 1000);
      assertEquals(nodeCount, nodeManager.getNodeCount(HEALTHY));
=======
      assertEquals(nodeCount, nodeManager.getNodeCount(
          NodeStatus.inServiceHealthy()));
>>>>>>> 375da4d2
      assertEquals(capacity * nodeCount, (long) nodeManager.getStats()
          .getCapacity().get());
      assertEquals(used * nodeCount, (long) nodeManager.getStats()
          .getScmUsed().get());
      assertEquals(remaining * nodeCount, (long) nodeManager.getStats()
          .getRemaining().get());
      assertEquals(1, nodeManager.minHealthyVolumeNum(dnList));
      dnList.clear();
    }
  }

  /**
   * Test multiple nodes sending initial heartbeat with their node report
   * with multiple volumes.
   *
   * @throws IOException
   * @throws InterruptedException
   * @throws TimeoutException
   */
  @Test
  public void tesVolumeInfoFromNodeReport()
          throws IOException, InterruptedException, AuthenticationException {
    OzoneConfiguration conf = getConf();
    conf.setTimeDuration(OZONE_SCM_HEARTBEAT_PROCESS_INTERVAL, 1000,
            MILLISECONDS);
    final int volumeCount = 10;
    final long capacity = 2000;
    final long used = 100;
    List<DatanodeDetails> dnList = new ArrayList<>(1);
    try (SCMNodeManager nodeManager = createNodeManager(conf)) {
      EventQueue eventQueue = (EventQueue) scm.getEventQueue();
      DatanodeDetails dn = MockDatanodeDetails.randomDatanodeDetails();
      dnList.add(dn);
      UUID dnId = dn.getUuid();
      long free = capacity - used;
      List<StorageReportProto> reports = new ArrayList<>(volumeCount);
      boolean failed = true;
      for (int x = 0; x < volumeCount; x++) {
        String storagePath = testDir.getAbsolutePath() + "/" + dnId;
        reports.add(TestUtils
                .createStorageReport(dnId, storagePath, capacity,
                        used, free, null, failed));
        failed = !failed;
      }
      nodeManager.register(dn, TestUtils.createNodeReport(reports), null, null);
      LayoutVersionManager versionManager =
          nodeManager.getLayoutVersionManager();
      LayoutVersionProto layoutInfo = LayoutVersionProto.newBuilder()
          .setSoftwareLayoutVersion(versionManager.getSoftwareLayoutVersion())
          .setMetadataLayoutVersion(versionManager.getMetadataLayoutVersion())
          .build();
      nodeManager.processHeartbeat(dn, layoutInfo);
      //TODO: wait for EventQueue to be processed
      eventQueue.processAll(8000L);

<<<<<<< HEAD
      assertEquals(1, nodeManager.getNodeCount(HEALTHY_READONLY));
      Thread.sleep(3 * 1000);
      assertEquals(1, nodeManager.getNodeCount(HEALTHY));
=======
      assertEquals(1, nodeManager
          .getNodeCount(NodeStatus.inServiceHealthy()));
>>>>>>> 375da4d2
      assertEquals(volumeCount / 2,
              nodeManager.minHealthyVolumeNum(dnList));
      dnList.clear();
    }
  }


  /**
   * Test single node stat update based on nodereport from different heartbeat
   * status (healthy, stale and dead).
   * @throws IOException
   * @throws InterruptedException
   * @throws TimeoutException
   */
  @Test
  public void testScmNodeReportUpdate()
      throws IOException, InterruptedException, TimeoutException,
      AuthenticationException {
    OzoneConfiguration conf = getConf();
    final int heartbeatCount = 5;
    final int nodeCount = 1;
    final int interval = 100;

    conf.setTimeDuration(OZONE_SCM_HEARTBEAT_PROCESS_INTERVAL, interval,
        MILLISECONDS);
    conf.setTimeDuration(HDDS_HEARTBEAT_INTERVAL, 1, SECONDS);
    conf.setTimeDuration(OZONE_SCM_STALENODE_INTERVAL, 3, SECONDS);
    conf.setTimeDuration(OZONE_SCM_DEADNODE_INTERVAL, 6, SECONDS);

    try (SCMNodeManager nodeManager = createNodeManager(conf)) {
      DatanodeDetails datanodeDetails =
          TestUtils.createRandomDatanodeAndRegister(nodeManager);
      NodeReportHandler nodeReportHandler = new NodeReportHandler(nodeManager);
      EventPublisher publisher = mock(EventPublisher.class);
      final long capacity = 2000;
      final long usedPerHeartbeat = 100;
      UUID dnId = datanodeDetails.getUuid();
      for (int x = 0; x < heartbeatCount; x++) {
        long scmUsed = x * usedPerHeartbeat;
        long remaining = capacity - scmUsed;
        String storagePath = testDir.getAbsolutePath() + "/" + dnId;
        StorageReportProto report = TestUtils
            .createStorageReport(dnId, storagePath, capacity, scmUsed,
                remaining, null);
        NodeReportProto nodeReportProto = TestUtils.createNodeReport(report);
        nodeReportHandler.onMessage(
                new NodeReportFromDatanode(datanodeDetails, nodeReportProto),
                publisher);
        LayoutVersionManager versionManager =
            nodeManager.getLayoutVersionManager();
        LayoutVersionProto layoutInfo = LayoutVersionProto.newBuilder()
            .setSoftwareLayoutVersion(versionManager.getSoftwareLayoutVersion())
            .setMetadataLayoutVersion(versionManager.getMetadataLayoutVersion())
            .build();
        nodeManager.processHeartbeat(datanodeDetails, layoutInfo);
        Thread.sleep(100);
      }

      final long expectedScmUsed = usedPerHeartbeat * (heartbeatCount - 1);
      final long expectedRemaining = capacity - expectedScmUsed;

      GenericTestUtils.waitFor(
          () -> nodeManager.getStats().getScmUsed().get() == expectedScmUsed,
          100, 4 * 1000);

      long foundCapacity = nodeManager.getStats().getCapacity().get();
      assertEquals(capacity, foundCapacity);

      long foundScmUsed = nodeManager.getStats().getScmUsed().get();
      assertEquals(expectedScmUsed, foundScmUsed);

      long foundRemaining = nodeManager.getStats().getRemaining().get();
      assertEquals(expectedRemaining, foundRemaining);

      // Test NodeManager#getNodeStats
      assertEquals(nodeCount, nodeManager.getNodeStats().size());
      long nodeCapacity = nodeManager.getNodeStat(datanodeDetails).get()
          .getCapacity().get();
      assertEquals(capacity, nodeCapacity);

      foundScmUsed = nodeManager.getNodeStat(datanodeDetails).get().getScmUsed()
          .get();
      assertEquals(expectedScmUsed, foundScmUsed);

      foundRemaining = nodeManager.getNodeStat(datanodeDetails).get()
          .getRemaining().get();
      assertEquals(expectedRemaining, foundRemaining);

      // Compare the result from
      // NodeManager#getNodeStats and NodeManager#getNodeStat
      SCMNodeStat stat1 = nodeManager.getNodeStats().
          get(datanodeDetails);
      SCMNodeStat stat2 = nodeManager.getNodeStat(datanodeDetails).get();
      assertEquals(stat1, stat2);

      // Wait up to 4s so that the node becomes stale
      // Verify the usage info should be unchanged.
      GenericTestUtils.waitFor(
          () -> nodeManager.getNodeCount(NodeStatus.inServiceStale()) == 1, 100,
          4 * 1000);
      assertEquals(nodeCount, nodeManager.getNodeStats().size());

      foundCapacity = nodeManager.getNodeStat(datanodeDetails).get()
          .getCapacity().get();
      assertEquals(capacity, foundCapacity);
      foundScmUsed = nodeManager.getNodeStat(datanodeDetails).get()
          .getScmUsed().get();
      assertEquals(expectedScmUsed, foundScmUsed);

      foundRemaining = nodeManager.getNodeStat(datanodeDetails).get().
          getRemaining().get();
      assertEquals(expectedRemaining, foundRemaining);

      // Wait up to 4 more seconds so the node becomes dead
      // Verify usage info should be updated.
      GenericTestUtils.waitFor(
          () -> nodeManager.getNodeCount(NodeStatus.inServiceDead()) == 1, 100,
          4 * 1000);

      assertEquals(0, nodeManager.getNodeStats().size());
      foundCapacity = nodeManager.getStats().getCapacity().get();
      assertEquals(0, foundCapacity);

      foundScmUsed = nodeManager.getStats().getScmUsed().get();
      assertEquals(0, foundScmUsed);

      foundRemaining = nodeManager.getStats().getRemaining().get();
      assertEquals(0, foundRemaining);

      LayoutVersionManager versionManager =
          nodeManager.getLayoutVersionManager();
      LayoutVersionProto layoutInfo = LayoutVersionProto.newBuilder()
          .setSoftwareLayoutVersion(versionManager.getSoftwareLayoutVersion())
          .setMetadataLayoutVersion(versionManager.getMetadataLayoutVersion())
          .build();

      nodeManager.processHeartbeat(datanodeDetails, layoutInfo);

      // Wait up to 5 seconds so that the dead node becomes healthy
      // Verify usage info should be updated.
      GenericTestUtils.waitFor(
          () -> nodeManager.getNodeCount(NodeStatus.inServiceHealthy()) == 1,
          100, 5 * 1000);
      GenericTestUtils.waitFor(
          () -> nodeManager.getStats().getScmUsed().get() == expectedScmUsed,
          100, 4 * 1000);
      assertEquals(nodeCount, nodeManager.getNodeStats().size());
      foundCapacity = nodeManager.getNodeStat(datanodeDetails).get()
          .getCapacity().get();
      assertEquals(capacity, foundCapacity);
      foundScmUsed = nodeManager.getNodeStat(datanodeDetails).get().getScmUsed()
          .get();
      assertEquals(expectedScmUsed, foundScmUsed);
      foundRemaining = nodeManager.getNodeStat(datanodeDetails).get()
          .getRemaining().get();
      assertEquals(expectedRemaining, foundRemaining);
    }
  }

  @Test
  public void testHandlingSCMCommandEvent()
      throws IOException, AuthenticationException {
    OzoneConfiguration conf = getConf();
    conf.getTimeDuration(ScmConfigKeys.OZONE_SCM_HEARTBEAT_PROCESS_INTERVAL,
        100, TimeUnit.MILLISECONDS);

    DatanodeDetails datanodeDetails = randomDatanodeDetails();
    UUID dnId = datanodeDetails.getUuid();
    String storagePath = testDir.getAbsolutePath() + "/" + dnId;
    StorageReportProto report =
        TestUtils.createStorageReport(dnId, storagePath, 100, 10, 90, null);

    EventQueue eq = new EventQueue();
    try (SCMNodeManager nodemanager = createNodeManager(conf)) {
      eq.addHandler(DATANODE_COMMAND, nodemanager);

      nodemanager
          .register(datanodeDetails, TestUtils.createNodeReport(report),
                  getRandomPipelineReports(), null);
      eq.fireEvent(DATANODE_COMMAND,
          new CommandForDatanode<>(datanodeDetails.getUuid(),
              new CloseContainerCommand(1L,
                  PipelineID.randomId())));

      LayoutVersionManager versionManager =
          nodemanager.getLayoutVersionManager();
      LayoutVersionProto layoutInfo = LayoutVersionProto.newBuilder()
          .setSoftwareLayoutVersion(versionManager.getSoftwareLayoutVersion())
          .setMetadataLayoutVersion(versionManager.getMetadataLayoutVersion())
          .build();
      eq.processAll(1000L);
      List<SCMCommand> command =
          nodemanager.processHeartbeat(datanodeDetails, layoutInfo);
      // With dh registered, SCM will send create pipeline command to dn
      Assert.assertTrue(command.size() >= 1);
      Assert.assertTrue(command.get(0).getClass().equals(
          CloseContainerCommand.class) ||
          command.get(1).getClass().equals(CloseContainerCommand.class));
    } catch (IOException e) {
      e.printStackTrace();
      throw  e;
    }
  }

  /**
   * Test add node into network topology during node register. Datanode
   * uses Ip address to resolve network location.
   */
  @Test
  public void testScmRegisterNodeWithIpAddress()
      throws IOException, InterruptedException, AuthenticationException {
    testScmRegisterNodeWithNetworkTopology(false);
  }

  /**
   * Test add node into network topology during node register. Datanode
   * uses hostname to resolve network location.
   */
  @Test
  public void testScmRegisterNodeWithHostname()
      throws IOException, InterruptedException, AuthenticationException {
    testScmRegisterNodeWithNetworkTopology(true);
  }

  /**
   * Test getNodesByAddress when using IPs.
   *
   */
  @Test
  public void testgetNodesByAddressWithIpAddress()
      throws IOException, InterruptedException, AuthenticationException {
    testGetNodesByAddress(false);
  }

  /**
   * Test getNodesByAddress when using hostnames.
   */
  @Test
  public void testgetNodesByAddressWithHostname()
      throws IOException, InterruptedException, AuthenticationException {
    testGetNodesByAddress(true);
  }

  /**
   * Test add node into a 4-layer network topology during node register.
   */
  @Test
  public void testScmRegisterNodeWith4LayerNetworkTopology()
      throws IOException, InterruptedException, AuthenticationException {
    OzoneConfiguration conf = getConf();
    conf.setTimeDuration(OZONE_SCM_HEARTBEAT_PROCESS_INTERVAL, 1000,
        MILLISECONDS);

    // create table mapping file
    String[] hostNames = {"host1", "host2", "host3", "host4"};
    String[] ipAddress = {"1.2.3.4", "2.3.4.5", "3.4.5.6", "4.5.6.7"};
    String mapFile = this.getClass().getClassLoader()
        .getResource("nodegroup-mapping").getPath();

    // create and register nodes
    conf.set(NET_TOPOLOGY_NODE_SWITCH_MAPPING_IMPL_KEY,
        "org.apache.hadoop.net.TableMapping");
    conf.set(NET_TOPOLOGY_TABLE_MAPPING_FILE_KEY, mapFile);
    conf.set(ScmConfigKeys.OZONE_SCM_NETWORK_TOPOLOGY_SCHEMA_FILE,
        "network-topology-nodegroup.xml");
    final int nodeCount = hostNames.length;
    // use default IP address to resolve node
    try (SCMNodeManager nodeManager = createNodeManager(conf)) {
      for (int i = 0; i < nodeCount; i++) {
        DatanodeDetails node = createDatanodeDetails(
            UUID.randomUUID().toString(), hostNames[i], ipAddress[i], null);
<<<<<<< HEAD
        nodeManager.register(node, null, null, null);
        nodes[i] = node;
=======
        nodeManager.register(node, null, null);
>>>>>>> 375da4d2
      }

      // verify network topology cluster has all the registered nodes
      Thread.sleep(4 * 1000);
      NetworkTopology clusterMap = scm.getClusterMap();
      assertEquals(nodeCount,
          nodeManager.getNodeCount(NodeStatus.inServiceHealthy()));
      assertEquals(nodeCount, clusterMap.getNumOfLeafNode(""));
      assertEquals(4, clusterMap.getMaxLevel());
      List<DatanodeDetails> nodeList = nodeManager.getAllNodes();
      nodeList.stream().forEach(node ->
          Assert.assertTrue(node.getNetworkLocation().startsWith("/rack1/ng")));
      nodeList.stream().forEach(node ->
          Assert.assertTrue(node.getParent() != null));
    }
  }

  private void testScmRegisterNodeWithNetworkTopology(boolean useHostname)
      throws IOException, InterruptedException, AuthenticationException {
    OzoneConfiguration conf = getConf();
    conf.setTimeDuration(OZONE_SCM_HEARTBEAT_PROCESS_INTERVAL, 1000,
        MILLISECONDS);

    // create table mapping file
    String[] hostNames = {"host1", "host2", "host3", "host4"};
    String[] ipAddress = {"1.2.3.4", "2.3.4.5", "3.4.5.6", "4.5.6.7"};
    String mapFile = this.getClass().getClassLoader()
        .getResource("rack-mapping").getPath();

    // create and register nodes
    conf.set(NET_TOPOLOGY_NODE_SWITCH_MAPPING_IMPL_KEY,
        "org.apache.hadoop.net.TableMapping");
    conf.set(NET_TOPOLOGY_TABLE_MAPPING_FILE_KEY, mapFile);
    if (useHostname) {
      conf.set(DFSConfigKeysLegacy.DFS_DATANODE_USE_DN_HOSTNAME, "true");
    }
    final int nodeCount = hostNames.length;
    // use default IP address to resolve node
    try (SCMNodeManager nodeManager = createNodeManager(conf)) {
      for (int i = 0; i < nodeCount; i++) {
        DatanodeDetails node = createDatanodeDetails(
            UUID.randomUUID().toString(), hostNames[i], ipAddress[i], null);
<<<<<<< HEAD
        nodeManager.register(node, null, null, null);
        nodes[i] = node;
=======
        nodeManager.register(node, null, null);
>>>>>>> 375da4d2
      }

      // verify network topology cluster has all the registered nodes
      Thread.sleep(4 * 1000);
      NetworkTopology clusterMap = scm.getClusterMap();
      assertEquals(nodeCount,
          nodeManager.getNodeCount(NodeStatus.inServiceHealthy()));
      assertEquals(nodeCount, clusterMap.getNumOfLeafNode(""));
      assertEquals(3, clusterMap.getMaxLevel());
      List<DatanodeDetails> nodeList = nodeManager.getAllNodes();
      nodeList.stream().forEach(node ->
          Assert.assertTrue(node.getNetworkLocation().equals("/rack1")));

      // test get node
      if (useHostname) {
        Arrays.stream(hostNames).forEach(hostname ->
            Assert.assertNotEquals(0, nodeManager.getNodesByAddress(hostname)
                .size()));
      } else {
        Arrays.stream(ipAddress).forEach(ip ->
            Assert.assertNotEquals(0, nodeManager.getNodesByAddress(ip)
                .size()));
      }
    }
  }

  @Test
  public void testGetNodeInfo()
      throws IOException, InterruptedException, NodeNotFoundException,
        AuthenticationException {
    OzoneConfiguration conf = getConf();
    final int nodeCount = 6;
    SCMNodeManager nodeManager = createNodeManager(conf);

    for (int i=0; i<nodeCount; i++) {
      DatanodeDetails datanodeDetails =
          MockDatanodeDetails.randomDatanodeDetails();
      final long capacity = 2000;
      final long used = 100;
      final long remaining = 1900;
      UUID dnId = datanodeDetails.getUuid();
      String storagePath = testDir.getAbsolutePath() + "/" + dnId;
      StorageReportProto report = TestUtils
          .createStorageReport(dnId, storagePath, capacity, used,
              remaining, null);

      nodeManager.register(datanodeDetails, TestUtils.createNodeReport(report),
          TestUtils.getRandomPipelineReports());

      nodeManager.processHeartbeat(datanodeDetails);
      if (i == 5) {
        nodeManager.setNodeOperationalState(datanodeDetails,
            HddsProtos.NodeOperationalState.ENTERING_MAINTENANCE);
      }
      if (i == 3 || i == 4) {
        nodeManager.setNodeOperationalState(datanodeDetails,
            HddsProtos.NodeOperationalState.DECOMMISSIONED);
      }
    }
    Thread.sleep(100);

    Map<String, Long> stats = nodeManager.getNodeInfo();
    // 3 IN_SERVICE nodes:
    assertEquals(6000, stats.get("DiskCapacity").longValue());
    assertEquals(300, stats.get("DiskUsed").longValue());
    assertEquals(5700, stats.get("DiskRemaining").longValue());

    // 2 Decommissioned nodes
    assertEquals(4000, stats.get("DecommissionedDiskCapacity").longValue());
    assertEquals(200, stats.get("DecommissionedDiskUsed").longValue());
    assertEquals(3800, stats.get("DecommissionedDiskRemaining").longValue());

    // 1 Maintenance node
    assertEquals(2000, stats.get("MaintenanceDiskCapacity").longValue());
    assertEquals(100, stats.get("MaintenanceDiskUsed").longValue());
    assertEquals(1900, stats.get("MaintenanceDiskRemaining").longValue());
  }

  /**
   * Test add node into a 4-layer network topology during node register.
   */
  private void testGetNodesByAddress(boolean useHostname)
      throws IOException, InterruptedException, AuthenticationException {
    OzoneConfiguration conf = getConf();
    conf.setTimeDuration(OZONE_SCM_HEARTBEAT_PROCESS_INTERVAL, 1000,
        MILLISECONDS);

    // create a set of hosts - note two hosts on "host1"
    String[] hostNames = {"host1", "host1", "host2", "host3", "host4"};
    String[] ipAddress =
        {"1.2.3.4", "1.2.3.4", "2.3.4.5", "3.4.5.6", "4.5.6.7"};

    if (useHostname) {
      conf.set(DFSConfigKeysLegacy.DFS_DATANODE_USE_DN_HOSTNAME, "true");
    }
    final int nodeCount = hostNames.length;
    try (SCMNodeManager nodeManager = createNodeManager(conf)) {
      for (int i = 0; i < nodeCount; i++) {
        DatanodeDetails node = createDatanodeDetails(
            UUID.randomUUID().toString(), hostNames[i], ipAddress[i], null);
        nodeManager.register(node, null, null, null);
      }
      // test get node
      Assert.assertEquals(0, nodeManager.getNodesByAddress(null).size());
      if (useHostname) {
        Assert.assertEquals(2,
            nodeManager.getNodesByAddress("host1").size());
        Assert.assertEquals(1, nodeManager.getNodesByAddress("host2").size());
        Assert.assertEquals(0, nodeManager.getNodesByAddress("unknown").size());
      } else {
        Assert.assertEquals(2,
            nodeManager.getNodesByAddress("1.2.3.4").size());
        Assert.assertEquals(1, nodeManager.getNodesByAddress("2.3.4.5").size());
        Assert.assertEquals(0, nodeManager.getNodesByAddress("1.9.8.7").size());
      }
    }
  }

}<|MERGE_RESOLUTION|>--- conflicted
+++ resolved
@@ -57,11 +57,8 @@
 import org.apache.hadoop.ozone.protocol.commands.CommandForDatanode;
 import org.apache.hadoop.ozone.protocol.commands.RegisteredCommand;
 import org.apache.hadoop.ozone.protocol.commands.SCMCommand;
-<<<<<<< HEAD
 import org.apache.hadoop.ozone.upgrade.LayoutVersionManager;
-=======
 import org.apache.hadoop.ozone.protocol.commands.SetNodeOperationalStateCommand;
->>>>>>> 375da4d2
 import org.apache.hadoop.security.authentication.client.AuthenticationException;
 import org.apache.hadoop.test.GenericTestUtils;
 import org.apache.hadoop.test.PathUtils;
@@ -83,47 +80,28 @@
 import static org.apache.hadoop.hdds.HddsConfigKeys.HDDS_HEARTBEAT_INTERVAL;
 import static org.apache.hadoop.hdds.protocol.MockDatanodeDetails.createDatanodeDetails;
 import static org.apache.hadoop.hdds.protocol.MockDatanodeDetails.randomDatanodeDetails;
-<<<<<<< HEAD
-import static org.apache.hadoop.hdds.protocol.proto.HddsProtos.NodeState.DEAD;
-import static org.apache.hadoop.hdds.protocol.proto.HddsProtos.NodeState.HEALTHY;
-import static org.apache.hadoop.hdds.protocol.proto.HddsProtos.NodeState.HEALTHY_READONLY;
 import static org.apache.hadoop.hdds.protocol.proto.HddsProtos.NodeState.STALE;
 import static org.apache.hadoop.hdds.protocol.proto.StorageContainerDatanodeProtocolProtos.SCMCommandProto.Type.finalizeNewLayoutVersionCommand;
 import static org.apache.hadoop.hdds.protocol.proto.StorageContainerDatanodeProtocolProtos.SCMRegisteredResponseProto.ErrorCode.errorNodeNotPermitted;
 import static org.apache.hadoop.hdds.protocol.proto.StorageContainerDatanodeProtocolProtos.SCMRegisteredResponseProto.ErrorCode.success;
-import static org.apache.hadoop.hdds.scm.ScmConfigKeys.OZONE_SCM_DEADNODE_INTERVAL;
-import static org.apache.hadoop.hdds.scm.ScmConfigKeys.OZONE_SCM_HEARTBEAT_PROCESS_INTERVAL;
 import static org.apache.hadoop.hdds.scm.ScmConfigKeys.OZONE_SCM_RATIS_PIPELINE_LIMIT;
-import static org.apache.hadoop.hdds.scm.ScmConfigKeys.OZONE_SCM_STALENODE_INTERVAL;
 import static org.apache.hadoop.hdds.scm.TestUtils.getRandomPipelineReports;
 import static org.apache.hadoop.hdds.scm.events.SCMEvents.*;
-=======
 import static org.apache.hadoop.hdds.scm.ScmConfigKeys
     .OZONE_SCM_DEADNODE_INTERVAL;
 import static org.apache.hadoop.hdds.scm.ScmConfigKeys
     .OZONE_SCM_HEARTBEAT_PROCESS_INTERVAL;
 import static org.apache.hadoop.hdds.scm.ScmConfigKeys
     .OZONE_SCM_STALENODE_INTERVAL;
-import static org.apache.hadoop.hdds.protocol.proto.HddsProtos.NodeState.STALE;
-import static org.apache.hadoop.hdds.scm.ScmConfigKeys.OZONE_SCM_RATIS_PIPELINE_LIMIT;
->>>>>>> 375da4d2
 import static org.apache.hadoop.hdds.scm.events.SCMEvents.DATANODE_COMMAND;
 import static org.junit.Assert.assertEquals;
 import static org.junit.Assert.assertTrue;
-<<<<<<< HEAD
 import static org.mockito.Mockito.mock;
 import static org.mockito.Mockito.times;
 import static org.mockito.Mockito.verify;
 import static org.mockito.Mockito.when;
 
-import org.junit.Before;
-import org.junit.BeforeClass;
-import org.junit.Rule;
-import org.junit.Test;
-import org.junit.rules.ExpectedException;
 import org.mockito.ArgumentCaptor;
-=======
->>>>>>> 375da4d2
 import org.mockito.Mockito;
 
 /**
@@ -374,7 +352,7 @@
    */
   @Test
   @Ignore // TODO - this test is no longer valid as the heartbeat processing
-          //        now generates the command message.
+  //        now generates the command message.
   public void testSetNodeOpStateAndCommandFired()
       throws IOException, NodeNotFoundException, AuthenticationException {
     final int interval = 100;
@@ -899,7 +877,7 @@
    * @return true if we found the expected number.
    */
   private boolean findNodes(NodeManager nodeManager, int count,
-      HddsProtos.NodeState state) {
+                            HddsProtos.NodeState state) {
     return count == nodeManager.getNodeCount(NodeStatus.inServiceStale());
   }
 
@@ -1110,14 +1088,11 @@
       //TODO: wait for EventQueue to be processed
       eventQueue.processAll(8000L);
 
-<<<<<<< HEAD
-      assertEquals(nodeCount, nodeManager.getNodeCount(HEALTHY_READONLY));
+      assertEquals(nodeCount, nodeManager.getNodeCount(
+          NodeStatus.inServiceHealthyReadOnly()));
       Thread.sleep(3 * 1000);
-      assertEquals(nodeCount, nodeManager.getNodeCount(HEALTHY));
-=======
       assertEquals(nodeCount, nodeManager.getNodeCount(
           NodeStatus.inServiceHealthy()));
->>>>>>> 375da4d2
       assertEquals(capacity * nodeCount, (long) nodeManager.getStats()
           .getCapacity().get());
       assertEquals(used * nodeCount, (long) nodeManager.getStats()
@@ -1139,10 +1114,10 @@
    */
   @Test
   public void tesVolumeInfoFromNodeReport()
-          throws IOException, InterruptedException, AuthenticationException {
+      throws IOException, InterruptedException, AuthenticationException {
     OzoneConfiguration conf = getConf();
     conf.setTimeDuration(OZONE_SCM_HEARTBEAT_PROCESS_INTERVAL, 1000,
-            MILLISECONDS);
+        MILLISECONDS);
     final int volumeCount = 10;
     final long capacity = 2000;
     final long used = 100;
@@ -1158,8 +1133,8 @@
       for (int x = 0; x < volumeCount; x++) {
         String storagePath = testDir.getAbsolutePath() + "/" + dnId;
         reports.add(TestUtils
-                .createStorageReport(dnId, storagePath, capacity,
-                        used, free, null, failed));
+            .createStorageReport(dnId, storagePath, capacity,
+                used, free, null, failed));
         failed = !failed;
       }
       nodeManager.register(dn, TestUtils.createNodeReport(reports), null, null);
@@ -1173,16 +1148,13 @@
       //TODO: wait for EventQueue to be processed
       eventQueue.processAll(8000L);
 
-<<<<<<< HEAD
-      assertEquals(1, nodeManager.getNodeCount(HEALTHY_READONLY));
+      assertEquals(1, nodeManager.getNodeCount(
+          NodeStatus.inServiceHealthyReadOnly()));
       Thread.sleep(3 * 1000);
-      assertEquals(1, nodeManager.getNodeCount(HEALTHY));
-=======
       assertEquals(1, nodeManager
           .getNodeCount(NodeStatus.inServiceHealthy()));
->>>>>>> 375da4d2
       assertEquals(volumeCount / 2,
-              nodeManager.minHealthyVolumeNum(dnList));
+          nodeManager.minHealthyVolumeNum(dnList));
       dnList.clear();
     }
   }
@@ -1227,8 +1199,8 @@
                 remaining, null);
         NodeReportProto nodeReportProto = TestUtils.createNodeReport(report);
         nodeReportHandler.onMessage(
-                new NodeReportFromDatanode(datanodeDetails, nodeReportProto),
-                publisher);
+            new NodeReportFromDatanode(datanodeDetails, nodeReportProto),
+            publisher);
         LayoutVersionManager versionManager =
             nodeManager.getLayoutVersionManager();
         LayoutVersionProto layoutInfo = LayoutVersionProto.newBuilder()
@@ -1359,7 +1331,7 @@
 
       nodemanager
           .register(datanodeDetails, TestUtils.createNodeReport(report),
-                  getRandomPipelineReports(), null);
+              getRandomPipelineReports(), null);
       eq.fireEvent(DATANODE_COMMAND,
           new CommandForDatanode<>(datanodeDetails.getUuid(),
               new CloseContainerCommand(1L,
@@ -1452,12 +1424,7 @@
       for (int i = 0; i < nodeCount; i++) {
         DatanodeDetails node = createDatanodeDetails(
             UUID.randomUUID().toString(), hostNames[i], ipAddress[i], null);
-<<<<<<< HEAD
         nodeManager.register(node, null, null, null);
-        nodes[i] = node;
-=======
-        nodeManager.register(node, null, null);
->>>>>>> 375da4d2
       }
 
       // verify network topology cluster has all the registered nodes
@@ -1500,12 +1467,7 @@
       for (int i = 0; i < nodeCount; i++) {
         DatanodeDetails node = createDatanodeDetails(
             UUID.randomUUID().toString(), hostNames[i], ipAddress[i], null);
-<<<<<<< HEAD
         nodeManager.register(node, null, null, null);
-        nodes[i] = node;
-=======
-        nodeManager.register(node, null, null);
->>>>>>> 375da4d2
       }
 
       // verify network topology cluster has all the registered nodes
@@ -1535,7 +1497,7 @@
   @Test
   public void testGetNodeInfo()
       throws IOException, InterruptedException, NodeNotFoundException,
-        AuthenticationException {
+      AuthenticationException {
     OzoneConfiguration conf = getConf();
     final int nodeCount = 6;
     SCMNodeManager nodeManager = createNodeManager(conf);
@@ -1552,10 +1514,16 @@
           .createStorageReport(dnId, storagePath, capacity, used,
               remaining, null);
 
+
+      LayoutVersionManager versionManager =
+          nodeManager.getLayoutVersionManager();
+      LayoutVersionProto layoutInfo = LayoutVersionProto.newBuilder()
+          .setMetadataLayoutVersion(versionManager.getMetadataLayoutVersion())
+          .setSoftwareLayoutVersion(versionManager.getSoftwareLayoutVersion())
+          .build();
       nodeManager.register(datanodeDetails, TestUtils.createNodeReport(report),
-          TestUtils.getRandomPipelineReports());
-
-      nodeManager.processHeartbeat(datanodeDetails);
+          TestUtils.getRandomPipelineReports(), layoutInfo);
+      nodeManager.processHeartbeat(datanodeDetails, layoutInfo);
       if (i == 5) {
         nodeManager.setNodeOperationalState(datanodeDetails,
             HddsProtos.NodeOperationalState.ENTERING_MAINTENANCE);
